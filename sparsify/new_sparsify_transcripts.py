import numpy
numpy.seterr(all='ignore')

import sys, os, gc
import math
import traceback
import time
def make_time_str(et):
    hours = et//3600
    mins = et//60 - 60*hours
    secs = et - 3660*hours - 60*mins
    return "%i:%i:%.4f" % ( hours, mins, secs )

import copy

import hashlib
def hash_array( array ):
    if None == array:
        return str(hash(None))
    b = array.view(numpy.uint8)
    return str(hashlib.sha1(b).hexdigest())

from scipy.linalg import svd, inv
from scipy.stats import chi2
from scipy.optimize import fminbound, brentq, bisect, line_search
from scipy.io import savemat

from StringIO import StringIO
from itertools import izip
from collections import defaultdict
import Queue

import subprocess
import multiprocessing
from multiprocessing import Process

import pysam

from math import sqrt

sys.path.append( os.path.join( os.path.dirname( __file__ ),
                               "..", "file_types", "fast_gtf_parser" ) )
from gtf import load_gtf, Transcript
sys.path.append( os.path.join( os.path.dirname( __file__ ),
                               "..", "file_types", "fast_wiggle_parser" ) )
from bedgraph import load_bedgraph
sys.path.append(os.path.join(os.path.dirname(__file__), "..", 'file_types'))
from wiggle import guess_strand_from_fname, fix_chr_name


sys.path.append( os.path.join(os.path.dirname( __file__ ), "..", "file_types" ))
                               
from reads import Reads, bin_reads

from f_matrix import calc_expected_cnts, find_nonoverlapping_boundaries, \
    build_nonoverlapping_indices, find_nonoverlapping_contig_indices

from frag_len import load_fl_dists, FlDist, build_normal_density

import cvxopt
from cvxopt import solvers, matrix, spdiag, log, div, sqrt

MAX_NUM_TRANSCRIPTS = 5000
MIN_TRANSCRIPT_FREQ = 1e-12
MIN_NUM_READS = 10

# finite differences step size
FD_SS = 1e-8
COMPARE_TO_DCP = False
num_threads = 1
NUM_ITER_FOR_CONV = 5
DEBUG_OPTIMIZATION = False
PROMOTER_SIZE = 50
ABS_TOL = 1e-5
DEBUG = False
DEBUG_VERBOSE = False

def log_warning(text):
    print >> sys.stderr, text
    return

class ThreadSafeFile( file ):
    def __init__( *args ):
        file.__init__( *args )
        args[0].lock = multiprocessing.Lock()

    def write( self, string ):
        self.lock.acquire()
        file.write( self, string )
        self.flush()
        self.lock.release()

def calc_fpkm( gene, fl_dist, freqs, num_reads_in_bam, num_reads_in_gene ):
    fpkms = []
    for t, freq in izip( gene.transcripts, freqs ):
        num_reads_in_t = num_reads_in_gene*freq
        t_len = sum( e[1] - e[0] + 1 for e in t.exons )
        fpk = num_reads_in_t/(t_len/1000.)
        fpkm = fpk/(num_reads_in_bam/1000000.)
        fpkms.append( fpkm )
    return fpkms

def build_observed_cnts( binned_reads, fl_dists ):
    rv = {}
    for ( read_len, read_group, bin ), value in binned_reads.iteritems():
        rv[ ( read_len, hash(fl_dists[read_group]), bin ) ] = value
    
    return rv

def build_expected_and_observed_arrays( 
        expected_cnts, observed_cnts, normalize=True ):
    expected_mat = []
    observed_mat = []
    unobservable_transcripts = set()
    
    for key, val in expected_cnts.iteritems():
        # skip bins with 0 expected reads
        if sum( val) == 0:
            continue
        
        expected_mat.append( val )
        try:
            observed_mat.append( observed_cnts[key] )
        except KeyError:
            observed_mat.append( 0 )
    
    if len( expected_mat ) == 0:
        raise ValueError, "No expected reads."
    
    expected_mat = numpy.array( expected_mat, dtype=numpy.double )
    
    if normalize:
        nonzero_entries = expected_mat.sum(0).nonzero()[0]
        unobservable_transcripts = set(range(expected_mat.shape[1])) \
            - set(nonzero_entries.tolist())
        observed_mat = numpy.array( observed_mat, dtype=numpy.int )
        expected_mat = expected_mat[:,nonzero_entries]
        expected_mat = expected_mat/expected_mat.sum(0)
    
    return expected_mat, observed_mat, unobservable_transcripts

def nnls( X, Y, fixed_indices_and_values={} ):    
    X = matrix(X)
    Y = matrix(Y)
    
    m, n = X.size
    num_constraint = len( fixed_indices_and_values )
    
    G = matrix(0.0, (n,n))
    G[::n+1] = -1.0
    h = matrix(-MIN_TRANSCRIPT_FREQ, (n,1))

    # Add the equality constraints
    A=matrix(0., (1+num_constraint,n))
    b=matrix(0., (1+num_constraint,1))

    # Add the sum to one constraint
    A[0,:] = 1.
    b[0,0] = 1.
    
    # Add the fixed value constraints
    for const_i, (i, val) in enumerate(fixed_indices_and_values.iteritems()):
        A[const_i+1,i] = 1.
        b[const_i+1,0] = val
    
    solvers.options['show_progress'] = DEBUG_OPTIMIZATION
    res = solvers.qp(P=X.T*X, q=-X.T*Y, G=G, h=h, A=A, b=b)
    x = numpy.array(res['x']).T[0,]
    rss = ((numpy.array(X*res['x'] - Y)[0,])**2).sum()
    
    if DEBUG_OPTIMIZATION:
        for key, val in res.iteritems():
            if key in 'syxz': continue
            print >> sys.stderr, "%s:\t%s" % ( key.ljust(22), val )
        
        print >> sys.stderr, "RSS: ".ljust(22), rss
    
    return x

def build_expected_and_observed_rnaseq_counts( gene, bam_fname, fl_dists, reverse_strand=False ):
    # load the bam file
    reads = Reads(bam_fname)
    
    # find the set of non-overlapping exons, and convert the transcripts to 
    # lists of these non-overlapping indices. All of the f_matrix code uses
    # this representation.     
    exon_boundaries = find_nonoverlapping_boundaries(gene.transcripts)
    transcripts_non_overlapping_exon_indices = \
        list(build_nonoverlapping_indices( 
                gene.transcripts, exon_boundaries ))

    binned_reads = bin_reads( 
<<<<<<< HEAD
        reads, "chr" + gene.chrm, gene.strand, exon_boundaries, reverse_strand, True)
=======
        reads, gene.chrm, gene.strand, exon_boundaries, False, True)
    if sum( binned_reads.values() ) < MIN_NUM_READS:
        raise ValueError, "Too Few Reads"
>>>>>>> bd7d4363
    
    observed_cnts = build_observed_cnts( binned_reads, fl_dists )    
    read_groups_and_read_lens =  { (RG, read_len) for RG, read_len, bin 
                                   in binned_reads.iterkeys() }
    
    fl_dists_and_read_lens = [ (fl_dists[RG], read_len) for read_len, RG  
                               in read_groups_and_read_lens ]
    
    expected_cnts = calc_expected_cnts( 
        exon_boundaries, transcripts_non_overlapping_exon_indices, 
        fl_dists_and_read_lens)
    
    reads.close()
    
    return expected_cnts, observed_cnts

def build_expected_and_observed_promoter_counts( gene, cage_array ):
    # find the promoters
    promoters = list()
    for transcript in gene.transcripts:
        if transcript.strand == '+':
            promoter = [ transcript.exons[0][0], 
                         min( transcript.exons[0][0] + PROMOTER_SIZE, 
                              transcript.exons[0][1]) ]
        else:
            assert transcript.strand == '-'
            promoter = [ max( transcript.exons[-1][1] - PROMOTER_SIZE, 
                              transcript.exons[-1][0] ),
                         transcript.exons[-1][1] ]
        promoters.append( tuple( promoter ) )
    
    promoter_boundaries = set()
    for start, stop in promoters:
        promoter_boundaries.add( start )
        promoter_boundaries.add( stop + 1 )
    promoter_boundaries = numpy.array( sorted( promoter_boundaries ) )
    pseudo_promoters = zip(promoter_boundaries[:-1], promoter_boundaries[1:])
    
    # build the design matrix. XXX FIXME
    expected_cnts = defaultdict( lambda: [0.]*len(gene.transcripts) )
    for transcript_i, promoter in enumerate(promoters):
        nonoverlapping_indices = \
            find_nonoverlapping_contig_indices( 
                [promoter,], promoter_boundaries )
        # calculate the count probabilities, adding a fudge to deal with 0
        # frequency bins
        tag_cnt = cage_array[
            promoter[0]-gene.start:promoter[1]-gene.start].sum() \
            + 1e-6*len(nonoverlapping_indices)
        for i in nonoverlapping_indices:
            ps_promoter = pseudo_promoters[i]
            ps_tag_cnt = cage_array[
                ps_promoter[0]-gene.start:ps_promoter[1]-gene.start].sum()
            expected_cnts[ ps_promoter ][transcript_i] \
                = (ps_tag_cnt+1e-6)/tag_cnt
        
    # count the reads in each non-overlaping promoter
    observed_cnts = {}
    for (start, stop) in expected_cnts.keys():
        observed_cnts[ (start, stop) ] \
            = int(round(cage_array[start-gene.start:stop-gene.start].sum()))
    
    return expected_cnts, observed_cnts

def build_design_matrices( gene, bam_fname, fl_dists, cage_array, reverse_strand=False ):
    import cPickle
    # only do this if we are in debugging mode
    if num_threads == 1:
        obj_name = "." + str(gene.id) + "_" + hash_array(cage_array) \
            + "_" + os.path.basename(bam_fname) + ".obj"
        try:
            fp = open( obj_name )
            expected_array, observed_array, unobservable_transcripts = \
                cPickle.load( fp )
            fp.close()
            return expected_array, observed_array, unobservable_transcripts
        except IOError:
            if DEBUG_VERBOSE: 
                print "Couldnt load cached"
    
    # bin the rnaseq reads
    expected_rnaseq_cnts, observed_rnaseq_cnts = \
        build_expected_and_observed_rnaseq_counts( gene, bam_fname, fl_dists, reverse_strand=reverse_strand )
    expected_rnaseq_array, observed_rnaseq_array, unobservable_rnaseq_trans = \
        build_expected_and_observed_arrays( 
            expected_rnaseq_cnts, observed_rnaseq_cnts, True )
    del expected_rnaseq_cnts, observed_rnaseq_cnts

    if cage_array == None:
        return expected_rnaseq_array, \
            observed_rnaseq_array, \
            unobservable_rnaseq_trans
    
    # bin the CAGE data
    expected_promoter_cnts, observed_promoter_cnts = \
        build_expected_and_observed_promoter_counts( gene, cage_array )
    expected_prom_array, observed_prom_array, unobservable_prom_trans = \
        build_expected_and_observed_arrays( 
        expected_promoter_cnts, observed_promoter_cnts, False )
    del expected_promoter_cnts, observed_promoter_cnts
    
    # combine the arrays
    observed_rnaseq_array = numpy.delete( observed_rnaseq_array, 
                  numpy.array(list(unobservable_prom_trans)) )
    observed_prom_array = numpy.delete( observed_prom_array, 
                  numpy.array(list(unobservable_rnaseq_trans)) )
    observed_array = numpy.hstack((observed_prom_array, observed_rnaseq_array))
    if observed_array.sum() < MIN_NUM_READS:
        raise ValueError, "TOO FEW READS"

    expected_rnaseq_array = numpy.delete( expected_rnaseq_array, 
                  numpy.array(list(unobservable_prom_trans)), axis=1 )
    expected_prom_array = numpy.delete( expected_prom_array, 
                  numpy.array(list(unobservable_rnaseq_trans)), axis=1 )   
    
    expected_array = numpy.vstack((expected_prom_array, expected_rnaseq_array))
    unobservable_transcripts \
        = unobservable_rnaseq_trans.union(unobservable_prom_trans)
        
    return expected_array, observed_array, unobservable_transcripts

try:
    from sparsify_support_fns import calc_lhd, calc_gradient, calc_hessian
except ImportError:
    raise
    def calc_lhd( freqs, observed_array, expected_array ):
        return float(observed_array*numpy.log( 
                numpy.matrix( expected_array )*numpy.matrix(freqs).T ))

    def calc_lhd_deriv( freqs, observed_array, expected_array ):
        denom = numpy.matrix( expected_array )*numpy.matrix(freqs).T
        rv = (((expected_array.T)*observed_array))*(1.0/denom)
        return -numpy.array(rv)[:,0]

def calc_taylor_lhd( freqs, observed_array, expected_array ):
    observed_prbs = (observed_array + MIN_TRANSCRIPT_FREQ)/observed_array.sum()
    bin_prbs = expected_array.dot(freqs)
    fo_taylor_penalty = (observed_prbs - bin_prbs)/observed_prbs
    taylor_penalty = numpy.log(observed_prbs) + fo_taylor_penalty \
        - numpy.power(fo_taylor_penalty, 2)/2
    return float( observed_array.dot( taylor_penalty ).sum() )

def project_onto_simplex( x, debug=False ):
    if ( x >= MIN_TRANSCRIPT_FREQ ).all() and abs( 1-x.sum()  ) < 1e-6: return x
    sorted_x = numpy.sort(x)[::-1]
    if debug: print >> sys.stderr, "sorted x:", sorted_x
    n = len(sorted_x)
    if debug: print >> sys.stderr, "cumsum:", sorted_x.cumsum()
    if debug: print >> sys.stderr, "arange:", numpy.arange(1,n+1)
    rhos = sorted_x - (1./numpy.arange(1,n+1))*( sorted_x.cumsum() - 1 )
    if debug: print >> sys.stderr, "rhos:", rhos
    rho = (rhos > 0).nonzero()[0].max() + 1
    if debug: print >> sys.stderr, "rho:", rho
    theta = (1./rho)*( sorted_x[:rho].sum()-1)
    if debug: print >> sys.stderr, "theta:", theta
    x_minus_theta = x - theta
    if debug: print >> sys.stderr, "x - theta:", x_minus_theta
    x_minus_theta[ x_minus_theta < 0 ] = MIN_TRANSCRIPT_FREQ
    return x_minus_theta

def estimate_transcript_frequencies_line_search(  
        observed_array, full_expected_array, x0, dont_zero, abs_tol ):
    expected_array = full_expected_array.copy()
    def f_lhd(x):
        log_lhd = calc_lhd(x, observed_array, expected_array)
        return log_lhd
    
    def f_gradient(x):
        return calc_gradient( x, observed_array, expected_array )
        
    def calc_max_feasible_step_size_and_limiting_index( x0, gradient ):
        """Calculate the maximum step size to stay in the feasible region.
        
        solve y - x*gradient = MIN_TRANSCRIPT_FREQ for x
        x = (y - MIN_TRANSCRIPT_FREQ)/gradient
        """
        # we use minus because we return a positive step
        steps = (x0-MIN_TRANSCRIPT_FREQ)/gradient
        step_size = -steps[ steps < 0 ].max()
        step_size_i = ( steps == -step_size ).nonzero()[0]
        return step_size, step_size_i
    
    def calc_projected_gradient( x ):
        gradient = f_gradient( x )
        gradient = gradient/gradient.sum()
        x_next = project_onto_simplex( x + 1.*gradient )
        gradient = (x_next - x)
        return gradient

    def maximum_step_is_optimal( x, gradient, max_feasible_step_size ):
        """Check the derivative at the maximum step to determine whether or 
           not the maximum step is a maximum along the gradient line.

        """
        max_feasible_step_size, max_index = \
            calc_max_feasible_step_size_and_limiting_index(x, gradient)
        if max_feasible_step_size > FD_SS and \
                f_lhd( x + (max_feasible_step_size-FD_SS)*gradient ) \
                > f_lhd( x + max_feasible_step_size*gradient ):
            return False
        else:
            return True

    def line_search( x, gradient, max_feasible_step_size ):
        def brentq_fmin(alpha):
            return f_lhd(x + (alpha+FD_SS)*gradient) \
                - f_lhd(x + (alpha-FD_SS)*gradient)
        
        def downhill_search(step_size):
            step_size = min_step_size
            curr_lhd = f_lhd( x )
            while step_size > FD_SS and curr_lhd > f_lhd( x+step_size*gradient ):
                step_size /= 1.5
            return int(step_size> FD_SS)*step_size
        
        min_step_size = FD_SS
        max_step_size = max_feasible_step_size-FD_SS
        if brentq_fmin(max_step_size) >= 0:
            return max_step_size, False
        elif brentq_fmin(min_step_size) <= 0:
            step_size = downhill_search(min_step_size)
            return step_size, True

        # do a line search with brent
        step_size = brentq(brentq_fmin, min_step_size, max_step_size )
        if f_lhd(x) > f_lhd(x+step_size*gradient):
            step_size = downhill_search( step_size )
            return step_size, (step_size==0)
        
        return step_size, True
    
    n = full_expected_array.shape[1]
    x = x0.copy()
    prev_lhd = 1e-10
    lhd = f_lhd(x)
    lhds = []
    zeros = set()
    zeros_counter = 0
    for i in xrange( 500 ):
        # calculate the gradient and the maximum feasible step size
        gradient = calc_projected_gradient( x )
        gradient /= numpy.absolute(gradient).sum()
        max_feasible_step_size, max_index = \
            calc_max_feasible_step_size_and_limiting_index(x, gradient)
        
        # perform the line search
        alpha, is_full_step = line_search(
            x, gradient, max_feasible_step_size)
        x += alpha*gradient
        
        if abs( 1-x.sum() ) > 1e-6:
            x = project_onto_simplex(x)
            continue
     
        if i > 30 and (alpha == 0 or f_lhd(x) - prev_lhd < abs_tol):
            zeros_counter += 1
            if zeros_counter > 3:
                break            
        else:
            zeros_counter = 0
            if not dont_zero:
                current_nonzero_entries = (x > 1e-12).nonzero()[0]
                if len( current_nonzero_entries ) < len(x):
                    n = full_expected_array.shape[1]
                    full_x = numpy.ones(n)*MIN_TRANSCRIPT_FREQ
                    full_x[ numpy.array(sorted(set(range(n))-zeros)) ] = x
                    
                    zeros = set( (full_x <= 1e-12).nonzero()[0] )
                    # build the x set
                    x = x[ current_nonzero_entries ]
                    expected_array = expected_array[:, current_nonzero_entries]
            
        
        prev_lhd = lhd
        lhd = f_lhd(x)
        lhds.append( lhd )
        if DEBUG_OPTIMIZATION:
            print >> sys.stderr, "%i\t%.2f\t%.6e\t%i" % ( 
                i, lhd, lhd - prev_lhd, len(x) )
    
    final_x = numpy.ones(n)*MIN_TRANSCRIPT_FREQ
    final_x[ numpy.array(sorted(set(range(n))-zeros)) ] = x
    final_lhd = calc_lhd(final_x, observed_array, full_expected_array)
    assert final_lhd >= f_lhd(x) - abs_tol
    return final_x, lhds

def estimate_transcript_frequencies(  
        observed_array, full_expected_array, abs_tol ):
    if observed_array.sum() == 0:
        raise ValueError, "Too few reads."
    n = full_expected_array.shape[1]
    if n == 1:
        return numpy.ones( 1, dtype=float )
    
    x = numpy.array([1./n]*n)
    #x = project_onto_simplex( nnls( full_expected_array, observed_array ) )
    eps = 10.
    start_time = time.time()
    if DEBUG_VERBOSE:
        print >> sys.stderr, "Iteration\tlog lhd\t\tchange lhd\tn iter\ttolerance\ttime (hr:min:sec)"
    for i in xrange( 500 ):
        prev_x = x.copy()
        
        x, lhds = estimate_transcript_frequencies_line_search(  
            observed_array, full_expected_array, x, 
            dont_zero=False, abs_tol=eps )
        
        lhd = calc_lhd( x, observed_array, full_expected_array )
        prev_lhd = calc_lhd( prev_x, observed_array, full_expected_array )
        if DEBUG_VERBOSE:
            print >> sys.stderr, "Zeroing %i\t%.2f\t%.2e\t%i\t%e\t%s" % ( 
                i, lhd, (lhd - prev_lhd)/len(lhds), len(lhds ), eps, 
                make_time_str((time.time()-start_time)/len(lhds)) )
            
        start_time = time.time()
        
        if float(lhd - prev_lhd)/len(lhds) < eps:
            if eps == abs_tol: break
            eps /= 5
            eps = max( eps, abs_tol )
        
    
    for i in xrange( 5 ):
        prev_x = x.copy()
        x, lhds = estimate_transcript_frequencies_line_search(  
            observed_array, full_expected_array, x, 
            dont_zero=True, abs_tol=abs_tol)
        lhd = calc_lhd( x, observed_array, full_expected_array )
        prev_lhd = calc_lhd( prev_x, observed_array, full_expected_array )
        if DEBUG_VERBOSE:
            print >> sys.stderr, "Non-Zeroing %i\t%.2f\t%.2e\t%i\t%e\t%s" % ( 
                i, lhd, (lhd - prev_lhd)/len(lhds), len(lhds), eps,
                make_time_str((time.time()-start_time)/len(lhds)))
        
        start_time = time.time()
        if len( lhds ) < 500: break
    
    return x

def estimate_confidence_bound_by_bisection( 
        observed_array, expected_array,
        fixed_i, optimal_est, 
        bound_type, alpha ):    
    n_transcripts = expected_array.shape[1]
    max_test_stat = chi2.ppf( 1 - alpha, 1 )/2.
            
    def calc_test_statistic(x):
        return calc_lhd( x, observed_array, expected_array )
        
    def etf_wrapped( x ):
        constrained_est = estimate_transcript_frequencies( 
            observed_array, expected_array, 
            [fixed_i,], fixed_values=[x,] )
        return constrained_est
    
    def estimate_bound( ):
        optimum_bnd = optimal_est[fixed_i]
        if bound_type=='UPPER': 
            other_bnd = 1.0 - n_transcripts*MIN_TRANSCRIPT_FREQ
        else: 
            other_bnd = MIN_TRANSCRIPT_FREQ
        
        # check to see if the far bound is sufficiently bad ( this 
        # is really an identifiability check 
        test_stat = calc_test_statistic(etf_wrapped(other_bnd))
        if max_test_stat - test_stat > 0:
            print "TERMINATE", optimal_RSS, calc_RSS(etf_wrapped(other_bnd), observed_array, expected_array), \
                calc_RSS(etf_wrapped(other_bnd), observed_array, expected_array) - optimal_RSS
            return other_bnd
        
        lower_bnd, upper_bnd = \
            min( optimum_bnd, other_bnd ), max( optimum_bnd, other_bnd )
        def obj( x ):
            rv = max_test_stat - calc_test_statistic(etf_wrapped(x))
            return rv
        
        return brentq( obj, lower_bnd, upper_bnd)
                       
    
    bnd = estimate_bound()
    test_stat = calc_test_statistic(etf_wrapped(bnd))
    
    return test_stat, bnd

class MaxIterError( ValueError ):
    pass

def estimate_confidence_bound( observed_array, 
                               expected_array, 
                               fixed_index,
                               mle_estimate,
                               bound_type,
                               alpha = 0.025):
    try:
        raise ValueError, "TEST"
        return estimate_confidence_bounds_directly( 
            observed_array,  expected_array, fixed_index,
            mle_estimate, bound_type, alpha )
    except ValueError:
        return estimate_confidence_bound_by_bisection( 
            observed_array,  expected_array, fixed_index,
            mle_estimate, bound_type, alpha )
                    
    pass

def build_bound(observed_array, expected_array, mle_estimate, index, bnd_type):
    p_value, bnd = estimate_confidence_bound( 
        observed_array, expected_array, index, mle_estimate, bnd_type )

def write_gene_to_gtf( ofp, gene, mles, lbs=None, ubs=None, fpkms=None,
                       abs_filter_value=0, rel_filter_value=0 ):
    for index, (mle, transcript) in enumerate(izip(mles, gene.transcripts)):
        if mle <= abs_filter_value: continue
        if mle/max( mles ) <= rel_filter_value: continue
        meta_data = { "frac": "%.2e" % mle }
        transcript.score = (1000.*mle)/max(mles)
        if lbs != None:
            meta_data["conf_lo"] = "%.2e" % lbs[index]
        if ubs != None:
            meta_data["conf_hi"] = "%.2e" % ubs[index]
        if fpkms != None:
            meta_data["FPKM"] = "%.2e" % fpkms[index]
        
        ofp.write( transcript.build_gtf_lines(
                gene.id, meta_data, source="grit") + "\n" )
    
    return

def estimate_gene_expression_worker( work_type, (gene_id, bam_fn, trans_index),
                                     input_queue, input_queue_lock,
                                     op_lock, output, 
                                     estimate_confidence_bounds ):
    if work_type == 'design_matrices':
        op_lock.acquire()
        gene = output[((gene_id, bam_fn), 'gene')]
        fl_dists = output[((gene_id, bam_fn), 'fl_dists')]
        cage = output[((gene_id, bam_fn), 'cage')]
        op_lock.release()
        
        try:
            expected_array, observed_array, unobservable_transcripts \
                = build_design_matrices( gene, bam_fn, fl_dists, cage )
        except ValueError, inst:
            error_msg = "%i: Skipping %s: %s" % ( os.getpid(), gene.id, inst )
            log_warning( error_msg )
            if DEBUG: raise
            input_queue_lock.acquire()
            input_queue.append(('ERROR', ((gene_id, bam_fn, trans_index), error_msg)))
            input_queue_lock.release()
            return
        except MemoryError, inst:
            error_msg =  "%i: Skipping %s: %s" % ( os.getpid(), gene.id, inst )
            log_warning( error_msg )
            if DEBUG: raise
            input_queue_lock.acquire()
            input_queue.append(('ERROR', ((gene_id, bam_fn, trans_index), error_msg)))
            input_queue_lock.release()
            return
        
        if VERBOSE: 
            log_warning( "FINISHED DESIGN MATRICES %s\t%s" % ( 
                    gene_id, bam_fn ) )

        op_lock.acquire()
        try:
            output[((gene_id, bam_fn), 'design_matrices')] = \
                ( observed_array, expected_array, unobservable_transcripts )
        except SystemError, inst:
            op_lock.release()
            error_msg =  "SYSTEM ERROR: %i: Skipping %s: %s" % ( os.getpid(), gene.id, inst )
            log_warning( error_msg )
            input_queue_lock.acquire()
            input_queue.append(('ERROR', ((gene_id, bam_fn, trans_index), error_msg)))
            input_queue_lock.release()
            return
        else:
            op_lock.release()
        
        input_queue_lock.acquire()
        input_queue.append( ('mle', (gene.id, bam_fn, None)) )
        input_queue_lock.release()
    elif work_type == 'mle':
        op_lock.acquire()
        observed_array, expected_array, unobservable_transcripts = \
            output[((gene_id, bam_fn), 'design_matrices')]
        gene = output[((gene_id, bam_fn), 'gene')]
        fl_dists = output[((gene_id, bam_fn), 'fl_dists')]
        op_lock.release()
        
        try:
            mle_estimate = estimate_transcript_frequencies( 
                observed_array, expected_array, ABS_TOL)
            num_reads_in_gene = observed_array.sum()
            num_reads_in_bam = NUMBER_OF_READS_IN_BAM
            fpkms = calc_fpkm( gene, fl_dists, mle_estimate, 
                              num_reads_in_bam, num_reads_in_gene )
        except ValueError, inst:
            error_msg = "Skipping %s: %s" % ( gene_id, inst )
            log_warning( error_msg )
            if DEBUG: raise
            input_queue_lock.acquire()
            input_queue.append(('ERROR', ((gene_id, bam_fn, trans_index), error_msg)))
            input_queue_lock.release()
            return
        
        log_lhd = calc_lhd( mle_estimate, observed_array, expected_array)
        if VERBOSE: print >> sys.stderr, "FINISHED MLE %s\t%s\t%.2f" % ( 
            gene_id, bam_fn, log_lhd )
        
        op_lock.acquire()
        output[((gene_id, bam_fn), 'mle')] = mle_estimate
        output[((gene_id, bam_fn), 'fpkm')] = fpkms
        op_lock.release()

        input_queue_lock.acquire()
        if estimate_confidence_bounds:
            for i in xrange(expected_array.shape[1]):
                input_queue.append( ('lb', (gene_id, bam_fn, i)) )
                input_queue.append( ('ub', (gene_id, bam_fn, i)) )
        else:
            input_queue.append(('FINISHED', (gene_id, bam_fn, None)))
        input_queue_lock.release()

    elif work_type in ('lb', 'ub'):
        op_lock.acquire()
        observed_array, expected_array, unobservable_transcripts = \
            output[((gene_id, bam_fn), 'design_matrices')]
        mle_estimate = output[((gene_id, bam_fn), 'mle')]
        op_lock.release()

        bnd_type = 'LOWER' if work_type == 'lb' else 'UPPER'

        p_value, bnd = estimate_confidence_bound( 
            observed_array, expected_array, 
            trans_index, mle_estimate, bnd_type )
        if VERBOSE: print "FINISHED %s BOUND %s\t%s\t%i\t%.2e\t%.2e" % ( 
            bnd_type, gene_id, bam_fn, trans_index, bnd, p_value )

        assert False
        
        input_queue_lock.acquire()
        input_queue.append(('FINISHED', (gene_id, bam_fn, work_type, trans_index)))
        input_queue_lock.release()

    return

def write_finished_data_to_disk( output_dict, output_dict_lock, 
                                 finished_genes_queue, ofps,
                                 compute_confidence_bounds=True, 
                                 write_design_matrices=False,
                                 abs_filter_value=0.0,
                                 rel_filter_value=0.0 ):
    while True:
        try:
            write_type, key = finished_genes_queue.get(timeout=1.0)
            if DEBUG_VERBOSE: print "WRITE PROCESS GOT: ", write_type, key
            if write_type == 'FINISHED':
                break
        except Queue.Empty:
            continue
        
        # write out the design matrix
        if write_type == 'design_matrix':
            if write_design_matrices:
                observed,expected,missed = output_dict[(key,'design_matrices')]
                ofname = "./%s_%s.mat" % ( key[0], os.path.basename(key[1]) )
                if DEBUG_VERBOSE: print "Writing mat to '%s'" % ofname
                savemat( ofname, {'observed': observed, 'expected': expected}, 
                         oned_as='column' )
                if DEBUG_VERBOSE: print "Finished writing mat to '%s'" % ofname
            continue
        elif write_type == 'gtf':
            output_dict_lock.acquire()
            if VERBOSE: print "Finished processing", key
            
            gene = output_dict[(key, 'gene')]
            mles = output_dict[(key, 'mle')]
            fpkms = output_dict[(key, 'fpkm')]
            lbs = output_dict[(key, 'lbs')] if compute_confidence_bounds else None
            ubs = output_dict[(key, 'ubs')] if compute_confidence_bounds else None

            write_gene_to_gtf( ofps[key[1]], gene, mles, lbs, ubs, fpkms,
                               abs_filter_value, rel_filter_value)

            del output_dict[(key, 'gene')]
            del output_dict[(key, 'mle')]
            del output_dict[(key, 'design_matrices')]
            del output_dict[(key, 'lbs')]
            del output_dict[(key, 'ubs')]
            
            output_dict_lock.release()
        
    return

def parse_arguments():
    import argparse

    parser = argparse.ArgumentParser(
        description='Determine valid transcripts and estimate frequencies.')
    parser.add_argument( 'ofname', help='Output filename.')
    parser.add_argument( 'gtf', type=file,
        help='GTF file processed for expression')

    parser.add_argument( 'bam_fn', metavar='bam', type=file,
        help='list of bam files to for which to produce expression')    
    
    parser.add_argument( '--fl-dists', type=file, nargs='+', 
       help='a pickled fl_dist object(default:generate fl_dist from input bam)')
    parser.add_argument( '--fl-dist-norm', \
        help='mean and standard deviation (format "mn:sd") from which to ' \
            +'produce a fl_dist_norm (default:generate fl_dist from input bam)')

    parser.add_argument( '--cage-fns', nargs='+', type=file,
        help='list of bedgraph files with CAGE tag counts.')
    
    parser.add_argument( '--threads', '-t', type=int , default=1,
        help='Number of threads spawn for multithreading (default=1)')

    parser.add_argument( '--estimate-confidence-bounds', '-c', default=False,
        action="store_true",
        help='Whether or not to calculate confidence bounds ( this is slow )')
    
    parser.add_argument( '--write-design-matrices', default=False,
        action="store_true",
        help='Write the design matrices out to a matlab-style matrix file.')
    
    parser.add_argument( '--verbose', '-v', default=False, action='store_true',
                             help='Whether or not to print status information.')
    parser.add_argument( '--debug-verbose', default=False, action='store_true',
                             help='Prints the optimization path updates.')
    
    args = parser.parse_args()
    
    if not args.fl_dists and not args.fl_dist_norm:
        raise ValueError, "Must specific either --fl-dists or --fl-dist-norm."
    
    if args.fl_dist_norm != None:
        try:
            mean, sd = args.fl_dist_norm.split(':')
            mean = int(mean)
            sd = int(sd)
            fl_dist_norm = (mean, sd)
        except ValueError:
            raise ValueError, "Mean and SD for normal fl_dist are not properly formatted. Expected '--fl-dist-norm MEAN:SD'."
        
        mean, sd = fl_dist_norm
        fl_min = max( 0, mean - (4 * sd) )
        fl_max = mean + (4 * sd)
        fl_dists = { 'mean': build_normal_density( fl_min, fl_max, mean, sd ) }
        read_group_mappings = []
    else:
        fl_dists, read_group_mappings = load_fl_dists( 
            fp.name for fp in args.fl_dists )
    
    global DEBUG_VERBOSE
    DEBUG_VERBOSE = args.debug_verbose
    
    global VERBOSE
    VERBOSE = ( args.verbose or DEBUG_VERBOSE )
    
    # we change to the output directory later, and these files need to opened in
    # each sub-process for thread safety, so we get the absokute path while we 
    # can. We allow for multiple bams at this stage, but insist upon one in the
    # arguments
    bam_fns = [ os.path.abspath( args.bam_fn.name ),  ]
    
    global PROCESS_SEQUENTIALLY
    if args.threads == 1:
        PROCESS_SEQUENTIALLY = True
    
    global num_threads
    num_threads = args.threads
    
    log_fp = open( args.ofname + ".log", "w" )
    
    ofps = {}
    for bam_fn in bam_fns:
        ofps[bam_fn] = ThreadSafeFile( args.ofname, "w" )
        ofps[bam_fn].write(
            "track name=transcripts.%s useScore=1\n" % os.path.basename(bam_fn))
    
    cage_fns = [] if args.cage_fns == None else [ 
        fp.name for fp in args.cage_fns ]    
    
    return args.gtf, bam_fns, cage_fns, ofps, log_fp, \
        fl_dists, read_group_mappings, \
        args.estimate_confidence_bounds, args.write_design_matrices
    
def main():
    # Get file objects from command line
    gtf_fp, bam_fns, cage_fns, ofps, log_fp, fl_dists, rg_mappings, \
        estimate_confidence_bounds, write_design_matrices = parse_arguments()
    abs_filter_value = 1e-12 + 1e-16
    rel_filter_value = 0
        
    manager = multiprocessing.Manager()
    input_queue = manager.list()
    input_queue_lock = manager.Lock()
    finished_queue = manager.Queue()
    output_dict_lock = manager.Lock()    
    output_dict = manager.dict()

    cage = {}
    for cage_fn in cage_fns:
        strand = guess_strand_from_fname( cage_fn )
        data = load_bedgraph( cage_fn )
        for chrm, array in data.iteritems():
            if cage.has_key((strand, fix_chr_name(chrm))):
                raise ValueError, "Duplicated keys for promoter data."
            cage[(strand, fix_chr_name(chrm))] = numpy.array(array)
    
    if VERBOSE:
        print >> sys.stderr, "Finished Loading CAGE"
    
    # add all the genes, in order of longest first. 
    genes = load_gtf( gtf_fp.name )
    if VERBOSE:
        print >> sys.stderr, "Finished Loading %s" % gtf_fp.name

    # add the genes in reverse sorted order so that the longer genes are dealt
    # with first
    for gene in sorted( genes, key=lambda x: len(x.transcripts) ):
        if len(gene.transcripts) > MAX_NUM_TRANSCRIPTS:
            log_warning( "Skipping %s: too many transcripts ( %i )" % ( 
                    gene.id, len(gene.transcripts ) ) )
            continue
        
        if (gene.strand, gene.chrm) not in cage:
            if cage != {}:
                log_warning( "WARNING: Could not find CAGE signal for gene %s (strand %s chr %s)"% (
                        gene.id, gene.strand, gene.chrm ) )
            gene_cage = None
        else:
            gene_cage = cage[(gene.strand, gene.chrm)][
                gene.start:gene.stop+1].copy()
        
        assert len(bam_fns ) == 1
        samfile = pysam.Samfile( bam_fns[0], "rb" )
        global NUMBER_OF_READS_IN_BAM
        NUMBER_OF_READS_IN_BAM = samfile.mapped
        samfile.close()
        
        for bam_fn in bam_fns:
            input_queue_lock.acquire()
            input_queue.append(('design_matrices', (gene.id, bam_fn, None)))
            input_queue_lock.release()
            
            key = (gene.id, bam_fn)
            output_dict[ (key, 'gene') ] = gene
            output_dict[ (key, 'cage') ] = gene_cage
            output_dict[ (key, 'fl_dists') ] = fl_dists
            output_dict[ (key, 'lbs') ] = {}
            output_dict[ (key, 'ubs') ] = {}
            output_dict[ (key, 'mle') ] = None
            output_dict[ (key, 'fpkm') ] = None
            output_dict[ (key, 'design_matrices') ] = None
    
    del cage
    del genes
    del fl_dists
    
    write_p = Process(target=write_finished_data_to_disk, args=(
            output_dict, output_dict_lock, 
            finished_queue, ofps, 
            estimate_confidence_bounds, write_design_matrices,
            abs_filter_value, rel_filter_value)  )

    write_p.start()    
    
    ps = [None]*num_threads
    while True:
        # get the data to process
        try:
            input_queue_lock.acquire()
            work_type, key = input_queue.pop()
        except IndexError:
            if len(input_queue) == 0 and all( 
                    p == None or not p.is_alive() for p in ps ): 
                input_queue_lock.release()
                break
            input_queue_lock.release()
            continue
        input_queue_lock.release()
        
        if work_type == 'ERROR':
            ( gene_id, bam_fn, trans_index ), msg = key
            log_fp.write( gene_id + "\tERROR\t" + msg + "\n" )
            print "ERROR", gene_id, key[1]
            continue
        else:
            gene_id, bam_fn, trans_index = key

        if work_type == 'FINISHED':
            finished_queue.put( ('gtf', (gene_id, bam_fn)) )
            continue

        if work_type == 'mle':
            finished_queue.put( ('design_matrix', (gene_id, bam_fn)) )
            log_fp.write( key[0] + "\tFinished MLE\n" )

        # get a process index
        while True:
            if all( p != None and p.is_alive() for p in ps ):
                time.sleep(0.1)
                continue
            break
        
        proc_i = min( i for i, p in enumerate(ps) 
                      if p == None or not p.is_alive() )
        
        # find a finished process index
        p = Process(target=estimate_gene_expression_worker, 
                    args=(work_type, (gene_id, bam_fn, trans_index),
                          input_queue, input_queue_lock, 
                          output_dict_lock, output_dict, 
                          estimate_confidence_bounds ) )
        p.start()
        if DEBUG_VERBOSE: 
            print "Replacing slot %i, process %s with %i" % ( 
                proc_i, ps[proc_i], p.pid )
        if ps[proc_i] != None: ps[proc_i].join()
        ps[proc_i] = p
    
    finished_queue.put( ('FINISHED', None) )
    write_p.join()
    
    log_fp.close()
    
    for ofp in ofps.values():
        ofp.close()
    
    return

if __name__ == "__main__":
    #import cProfile
    #cProfile.run( 'main()' )
    main()<|MERGE_RESOLUTION|>--- conflicted
+++ resolved
@@ -190,13 +190,10 @@
                 gene.transcripts, exon_boundaries ))
 
     binned_reads = bin_reads( 
-<<<<<<< HEAD
-        reads, "chr" + gene.chrm, gene.strand, exon_boundaries, reverse_strand, True)
-=======
-        reads, gene.chrm, gene.strand, exon_boundaries, False, True)
+        reads, gene.chrm, gene.strand, exon_boundaries, reverse_strand, True)
+    
     if sum( binned_reads.values() ) < MIN_NUM_READS:
         raise ValueError, "Too Few Reads"
->>>>>>> bd7d4363
     
     observed_cnts = build_observed_cnts( binned_reads, fl_dists )    
     read_groups_and_read_lens =  { (RG, read_len) for RG, read_len, bin 
