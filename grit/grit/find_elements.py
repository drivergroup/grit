import sys, os
import time
import math
import traceback

import shutil

import numpy
from scipy.stats import beta

from collections import defaultdict, namedtuple
from itertools import chain, izip
from bisect import bisect
from copy import copy, deepcopy

import multiprocessing
import Queue

import networkx as nx

ReadCounts = namedtuple('ReadCounts', ['Promoters', 'RNASeq', 'Polya'])
read_counts = None
fl_dists = None

from files.reads import MergedReads, RNAseqReads, CAGEReads, \
    RAMPAGEReads, PolyAReads, \
    fix_chrm_name_for_ucsc, get_contigs_and_lens
import files.junctions
from files.bed import create_bed_line
from files.gtf import parse_gtf_line, load_gtf
from files.reads import iter_coverage_intervals_for_read

from elements import find_jn_connected_exons

from frag_len import FlDist

from transcript import Transcript, Gene
import f_matrix     
import frequency_estimation

import config

class ThreadSafeFile( file ):
    def __init__( self, *args ):
        args = list( args )
        args.insert( 0, self )
        file.__init__( *args )
        self.lock = multiprocessing.Lock()

    def write( self, line ):
        with self.lock:
            file.write( self, line )
            self.flush()

def flatten( regions ):
    regions = sorted(regions)
    new_regions = []
    curr_start = regions[0][0]
    curr_end = regions[0][1]
    for i,(start,end) in enumerate(regions):
        if curr_end > end:
            end = curr_end
        if i+1 == len( regions ): 
            if len(new_regions) == 0:
                new_regions = [curr_start, curr_end]
                break
            if new_regions[-1][1] == end:
                break
            else:
                new_regions.append( [ curr_start, curr_end] )
                break
        if regions[i+1][0]-end <= 1:
            curr_end = max( regions[i+1][1], end ) 
        else:
            new_regions.append( [curr_start, curr_end] )
            curr_start = regions[i+1][0]
            curr_end = regions[i+1][1]
    if type(new_regions[0]) in (int, numpy.int64):
        return [new_regions]
    else:
        return new_regions

def build_empty_array():
    return numpy.array(())

def cluster_intron_connected_segments( segments, introns ):
    if len(segments) == 0:
        return []
    segments = sorted(segments)
    segment_starts = numpy.array([x[0] for x in segments])
    segment_stops = numpy.array([x[1] for x in segments])

    edges = set()
    for start, stop in introns:
        # Skip junctions that dont fall into any segment
        if start-1 < segment_starts[0]: continue
        if stop+1 >= segment_stops[-1]: continue
        
        # find which bin the segments fall into. Note, that since the 
        # segments don't necessarily tile the genome, it's possible
        # for the returned bin to not actually contain the junction
        start_bin = segment_starts.searchsorted( start-1, side='right' )-1
        assert start_bin >= 0
        stop_bin = segment_starts.searchsorted( stop+1, side='right' )-1

        # since the read coverage is determined in part determined by 
        # the junctions, we should never see a junction that doesn't fall
        # into a segment
        try:
            assert ( segment_starts[start_bin] <= 
                     start-1 <= segment_stops[start_bin] ), str([
                         segment_starts[start_bin],
                     start-1, segment_stops[start_bin],
                         segment_starts[start_bin+1],
                         start-1, segment_stops[start_bin+1]])

            assert ( segment_starts[stop_bin] <= 
                     stop+1 <= segment_stops[stop_bin]), str([
                         segment_starts[stop_bin],
                         stop-1, segment_stops[stop_bin],
                         segment_starts[stop_bin+1],
                         stop-1, segment_stops[stop_bin+1]])
        except:
            raise
            continue
        #if start > segment_stops[start_bin]: continue
        #if stop > segment_stops[stop_bin]: continue
        # XXX - dont rememeber why I was doing this
        #assert stop_bin < len(segment_starts)-1, \
        #    str([stop_bin, len(segment_stops), segment_stops[stop_bin]])
        if start_bin != stop_bin:
            edges.add((int(min(start_bin, stop_bin)), 
                       int(max(start_bin, stop_bin))))
    
    genes_graph = nx.Graph()
    genes_graph.add_nodes_from(xrange(len(segment_starts)))
    genes_graph.add_edges_from(edges)
    
    segments = []
    for g in nx.connected_components(genes_graph):
        g = sorted(g)
        segment = []
        prev_i = g[0]
        segment.append( [segment_starts[prev_i], ])
        for i in g[1:]:
            # if we've skipped at least one node, then add
            # a new region onto this segment
            if i > prev_i + 1:
                segment[-1].append( segment_stops[prev_i] )
                segment.append( [segment_starts[i], ])
                prev_i = i
            # otherwise, we've progressed to an adjacent sergments
            # so just merge the adjacent intervals
            else:
                assert i == prev_i + 1
                prev_i += 1
        segment[-1].append( segment_stops[g[-1]] )
        
        segments.append(segment)
    
    return segments
    

def cluster_segments_2( boundaries, jns ):
    if len(boundaries) < 2:
        return []
    
    boundaries = numpy.array(sorted(boundaries))
    edges = set()
    for start, stop, cnt in jns:
        if start-1 < boundaries[0]: continue
        if stop+1 >= boundaries[-1]: continue
        start_bin = boundaries.searchsorted( start-1, side='right' )-1
        assert start_bin >= 0
        stop_bin = boundaries.searchsorted( stop+1, side='right' )-1
        assert stop_bin < len(boundaries)-1
        if start_bin != stop_bin:
            edges.add((int(min(start_bin, stop_bin)), 
                       int(max(start_bin, stop_bin))))
    
    genes_graph = nx.Graph()
    genes_graph.add_nodes_from(xrange(len(boundaries)-1) ) # XXX shouyld this be len -1?
    genes_graph.add_edges_from( list( edges ) )

    segments = []
    for g in nx.connected_components(genes_graph):
        g = sorted(g)
        segment = []
        prev_i = g[0]
        segment.append( [boundaries[prev_i]+1, ])
        for i in g[1:]:
            # if we've skipped at least one node, then add
            # a new region onto this segment
            if True or i > prev_i + 1:
                segment[-1].append( boundaries[prev_i+1]-1 )
                segment.append( [boundaries[i]+1, ])
                prev_i = i
            # otherwise, we've progressed to an adjacent sergments
            # so just merge the adjacent intervals
            else:
                assert i == prev_i + 1
                prev_i += 1
        segment[-1].append( boundaries[g[-1]+1]-1 )
        
        segments.append(segment)
    
    return segments


def find_empty_regions( cov, thresh=1e-6, 
                        min_length=config.MAX_EMPTY_REGION_SIZE ):
    x = numpy.diff( numpy.asarray( cov >= thresh, dtype=int ) )
    stops = (numpy.nonzero(x==1)[0]).tolist()
    if cov[-1] < thresh: stops.append(len(x))
    starts = (numpy.nonzero(x==-1)[0] + 1).tolist()
    if cov[0] < thresh: starts.insert(0, 0)
    assert len(starts) == len(stops)
    return [ x for x in izip(starts, stops) if x[1]-x[0]+1 >= min_length ]

def find_transcribed_regions( cov, thresh=1e-6 ):
    empty_regions = find_empty_regions(cov, thresh, 0)
    if len(empty_regions) == 0: 
        return [[0, len(cov)-1],]

    transcribed_regions = []
    if empty_regions[0][0] == 0:
        transcribed_regions.append([empty_regions.pop(0)[1]+1,])
    else:
        transcribed_regions.append([0,])
    for start, stop in empty_regions:
        transcribed_regions[-1].append(start-1)
        transcribed_regions.append([stop+1,])
    if transcribed_regions[-1][0] == len(cov):
        transcribed_regions.pop()
    else:
        transcribed_regions[-1].append(len(cov)-1)
    return transcribed_regions

def merge_adjacent_intervals(
        intervals, max_merge_distance=None):
    if len(intervals) == 0: return []
    intervals.sort()
    merged_intervals = [list(intervals[0]),]
    prev_stop = merged_intervals[-1][1]
    for start, stop in intervals[1:]:
        if start - max_merge_distance - 1 <= prev_stop:
            merged_intervals[-1][1] = stop
        else:
            merged_intervals.append([start, stop])
        prev_stop = stop
    return merged_intervals

def merge_empty_labels( poss ):
    locs = [i[1] for i in poss ]
    labels_to_remove = []
    label_i = 0
    while label_i < len(locs):
        if locs[label_i] != "ESTART": 
            label_i += 1
            continue
        label_n = label_i+1
        while label_n < len(locs) \
                and locs[ label_n ] in ("ESTART", "ESTOP"):
            label_n += 1
        if label_n - label_i > 1:
            labels_to_remove.append( [label_i+1, label_n-1]  )
        label_i = label_n+1
    
    for start, stop in reversed( labels_to_remove ):
        del poss[start:stop+1]

    return poss

def filter_exon(exon, wig, num_start_bases_to_skip=0, num_stop_bases_to_skip=0):
    '''Find all the exons that are sufficiently homogenous and expressed.
    
    '''
    start = exon.start + num_start_bases_to_skip
    end = exon.stop - num_stop_bases_to_skip
    if start >= end - 10: return False
    vals = wig[start:end+1]
    n_div = max( 1, int(len(vals)/config.MAX_EMPTY_REGION_SIZE) )
    div_len = len(vals)/n_div
    for i in xrange(n_div):
        seg = vals[i*div_len:(i+1)*div_len]
        if seg.mean() < config.MIN_EXON_AVG_CVG:
            return True

    return False

def filter_exons( exons, rnaseq_cov, 
                  num_start_bases_to_skip=0, 
                  num_stop_bases_to_skip=0 ):
    for exon in exons:
        if not filter_exon( exon, rnaseq_cov, 
                            num_start_bases_to_skip, 
                            num_stop_bases_to_skip ):
            yield exon
    
    return

class SegmentBin(object):
    def __init__(self, start, stop, left_labels, right_labels,
                 type=None,
                 fpkm_lb=None, fpkm=None, fpkm_ub=None ):
        self.start = start
        self.stop = stop
        assert stop - start >= 0

        self.left_labels = sorted(left_labels)
        self.right_labels = sorted(right_labels)

        self.type = type
        
        self.fpkm_lb = fpkm_lb
        self.fpkm = fpkm
        self.fpkm_ub = fpkm_ub
    
    @property
    def left_label(self):
        return self.left_labels[0]
    @property
    def right_label(self):
        return self.right_labels[0]

    def __repr__( self ):
        type_str =  ( 
            "(%s-%s)" % ( ",".join(self.left_labels), 
                        ",".join(self.right_labels) ) 
            if self.type == None else self.type )
        loc_str = "%i-%i" % ( self.start, self.stop )
        rv = "%s:%s" % (type_str, loc_str)
        if self.fpkm != None:
            rv += ":%.2f-%.2f TPM" % (self.fpkm_lb, self.fpkm_ub)
        return rv

    def reverse_strand(self, contig_len):
        return SegmentBin(contig_len-1-self.stop, contig_len-1-self.start, 
                          self.right_labels, self.left_labels, self.type,
                          self.fpkm_lb, self.fpkm, self.fpkm_ub)


class Bin( object ):
    def __init__( self, start, stop, left_label, right_label, 
                  bin_type=None, 
                  score=1000 ):
        self.start = start
        self.stop = stop
        assert stop - start >= 0
        self.left_label = left_label
        self.right_label = right_label
        self.type = bin_type
        self.score = score

        self.tpm_ub = None
        self.tpm = None
        self.tpm_lb = None
    
    def length( self ):
        return self.stop - self.start + 1
    
    def mean_cov( self, cov_array ):
        return numpy.median(cov_array[self.start:self.stop+1])
        return cov_array[self.start:self.stop].mean()
    
    def reverse_strand(self, contig_len):
        return Bin(contig_len-1-self.stop, contig_len-1-self.start, 
                   self.right_label, self.left_label, self.type)

    def reverse_coords(self, contig_len):
        return Bin(contig_len-1-self.stop, contig_len-1-self.start, 
                   self.left_label, self.right_label, self.type)
    
    def shift(self, shift_amnt):
        return Bin(self.start+shift_amnt, self.stop+shift_amnt, 
                   self.left_label, self.right_label, self.type)
    
    def __repr__( self ):
        type_str =  ( 
            "%s-%s" % ( self.left_label, self.right_label ) 
            if self.type == None else self.type )
        loc_str = "%i-%i" % ( self.start, self.stop )
        rv = "%s:%s" % (type_str, loc_str)
        if self.tpm != None:
            rv += ":%.2f-%.2f TPM" % (self.tpm_lb, self.tpm_ub)
        return rv
    
    def __hash__( self ):
        return hash( (self.start, self.stop, self.type, 
                      self.left_label, self.right_label) )
    
    def __eq__( self, other ):
        return ( self.start == other.start and self.stop == other.stop )
    
    _bndry_color_mapping = {
        'CONTIG_BNDRY': '0,0,0',
        'GENE_BNDRY': '0,0,0',
        
        'POLYA': '255,255,0',

        'CAGE_PEAK': '0,255,0',
        
        'D_JN': '173,255,47',
        'R_JN': '0,0,255',
        
        'ESTART': '0,0,0',
        'ESTOP': '0,0,0'
    }
    
    def find_bndry_color( self, bndry ):
        return self._bndry_color_mapping[ bndry ]
    
    def _find_colors( self, strand ):
        if self.type != None:
            if self.type =='GENE':
                return '0,0,0'
            if self.type =='CAGE_PEAK':
                return '0,0,0'
            if self.type =='EXON':
                return '0,0,0'
            if self.type =='EXON_EXT':
                return '0,0,255'
            if self.type =='RETAINED_INTRON':
                return '255,255,0'
            if self.type =='TES_EXON':
                return '255,0,0'
            if self.type =='TSS_EXON':
                return '0,255,0'
            if self.type =='SE_GENE':
                return '255,255,0'
            if self.type =='INTERGENIC_SPACE':
                return '254,254,34'
        
        if strand == '+':
            left_label, right_label = self.left_label, self.right_label
        else:
            assert strand == '-'
            left_label, right_label = self.right_label, self.left_label
        
        
        if left_label == 'D_JN' and right_label  == 'R_JN':
            return '108,108,108'
        if left_label == 'D_JN' and right_label  == 'D_JN':
            return '135,206,250'
        if left_label == 'R_JN' and right_label  == 'R_JN':
            return '135,206,250'
        if left_label == 'R_JN' and right_label  == 'D_JN':
            return '0,0,255'
        if left_label == 'R_JN' and right_label  == 'POLYA':
            return '255,0,0'
        if left_label == 'POLYA' and right_label  == 'POLYA':
            return ' 240,128,128'
        if left_label == 'D_JN' and right_label  == 'POLYA':
            return '240,128,128'
        if left_label == 'POLYA' and right_label  == 'D_JN':
            return '147,112,219'
        if left_label == 'POLYA' and right_label  == 'R_JN':
            return '159,153,87'
        if left_label == 'ESTART' and right_label  == 'ESTOP':
            return '159,153,87'
        
        return ( self.find_bndry_color(left_label), 
                 self.find_bndry_color(right_label) )

def write_unified_bed( elements, ofp ):
    assert isinstance( elements, Bins )
    
    feature_mapping = { 
        'GENE': 'gene',
        'CAGE_PEAK': 'promoter',
        'SE_GENE': 'single_exon_gene',
        'TSS_EXON': 'tss_exon',
        'EXON': 'internal_exon',
        'TES_EXON': 'tes_exon',
        'INTRON': 'intron',
        'POLYA': 'polya',
        'INTERGENIC_SPACE': 'intergenic',
        'RETAINED_INTRON': 'retained_intron'
    }

    color_mapping = { 
        'GENE': '200,200,200',
        'CAGE_PEAK': '153,255,000',
        'SE_GENE': '000,000,200',
        'TSS_EXON': '140,195,59',
        'EXON': '000,000,000',
        'TES_EXON': '255,51,255',
        'INTRON': '100,100,100',
        'POLYA': '255,0,0',
        'INTERGENIC_SPACE': '254,254,34',
        'RETAINED_INTRON': '255,255,153'
    }

    chrm = elements.chrm
    if config.FIX_CHRM_NAMES_FOR_UCSC:
        chrm = fix_chrm_name_for_ucsc(chrm)

    for element in elements:
        region = ( chrm, elements.strand, element.start, element.stop)

        if isinstance(element, Bin):
            blocks = []
            use_thick_lines=(element.type != 'INTRON')
            element_type = element.type
            score = element.score
        elif isinstance(element, Bins):
            blocks = [(x.start, x.stop) for x in list(element)]
            use_thick_lines = True
            element_type = 'GENE'
            score = 1000
        else: assert False
        
        grp_id = element_type + "_%s_%s_%i_%i" % region

        # also, add 1 to stop because beds are open-closed ( which means no net 
        # change for the stop coordinate )
        bed_line = create_bed_line( chrm, elements.strand, 
                                    element.start, element.stop+1, 
                                    feature_mapping[element_type],
                                    score=score,
                                    color=color_mapping[element_type],
                                    use_thick_lines=use_thick_lines,
                                    blocks=blocks)
        ofp.write( bed_line + "\n"  )
    
    return

class Bins( list ):
    def __init__( self, chrm, strand, iter=[] ):
        self.chrm = chrm
        self.strand = strand
        self.extend( iter )
        if config.FIX_CHRM_NAMES_FOR_UCSC:
            chrm = fix_chrm_name_for_ucsc(chrm)
        
        self._bed_template = "\t".join( [chrm, '{start}', '{stop}', '{name}', 
                                         '1000', strand, '{start}', '{stop}', 
                                         '{color}']  ) + "\n"
        
    def reverse_strand( self, contig_len ):
        rev_bins = Bins( self.chrm, self.strand )
        for bin in reversed(self):
            rev_bins.append( bin.reverse_strand( contig_len ) )
        return rev_bins

    def reverse_coords( self, contig_len ):
        rev_bins = Bins( self.chrm, self.strand )
        for bin in reversed(self):
            rev_bins.append( bin.reverse_coords( contig_len ) )
        return rev_bins

    def shift(self, shift_amnt ):
        shifted_bins = Bins( self.chrm, self.strand )
        for bin in self:
            shifted_bins.append( bin.shift( shift_amnt ) )
        return shifted_bins
    
    @property
    def start(self):
        return min( x.start for x in self )

    @property
    def stop(self):
        return max( x.stop for x in self )
    
    def writeBed( self, ofp ):
        """
            chr7    127471196  127472363  Pos1  0  +  127471196  127472363  255,0,0
        """
        for bin in self:
            length = max( (bin.stop - bin.start)/4, 1)
            colors = bin._find_colors( self.strand )
            if isinstance( colors, str ):
                op= create_bed_line( 
                    fix_chrm_name_for_ucsc(self.chrm), self.strand, 
                    bin.start, bin.stop+1, 
                    name="%s_%s"%(bin.left_label, bin.right_label),
                    score=1000,
                    color=colors,
                    use_thick_lines=True,
                    blocks=[])
                ofp.write( op + "\n" )
            else:
                op= create_bed_line( 
                    fix_chrm_name_for_ucsc(self.chrm), self.strand, 
                    start=(bin.stop-length), stop=bin.stop+1,
                    name=bin.left_label,
                    score=1000,
                    color=colors[0],
                    use_thick_lines=True,
                    blocks=[])
                ofp.write( op + "\n" )

                op= create_bed_line( 
                    fix_chrm_name_for_ucsc(self.chrm), self.strand, 
                    start=(bin.stop-length)-1,stop=bin.stop,
                    name=bin.right_label,
                    score=1000,
                    color=colors[1],
                    use_thick_lines=True,
                    blocks=[])
                ofp.write( op + "\n" )
        
        return

    def writeGff( self, ofp ):
        """
            chr7    127471196  127472363  Pos1  0  +  127471196  127472363  255,0,0
        """
        if self.strand == '-':
            writetable_bins = self.reverse_strand( contig_len )
        else:
            writetable_bins = self
        
        for bin in writetable_bins:
            if filter != None and bin.type != filter:
                continue
            chrm = elements.chrm
            if config.FIX_CHRM_NAMES_FOR_UCSC:
                chrm = fix_chrm_name_for_ucsc(self.chrm)
            # add 1 because gffs are 1-based
            region = GenomicInterval(chrm, self.strand, 
                                     bin.start+1, bin.stop+1)
            grp_id = "%s_%s_%i_%i" % region
            ofp.write( create_gff_line(region, grp_id) + "\n" )
        
        return

def load_and_filter_junctions( 
        rnaseq_reads, promoter_reads, polya_reads, 
        region, nthreads ):
    chrm, strand, region_start, region_stop = region
    anti_strand = '+' if strand == '-' else '-'
    anti_strand_region = [ 
        chrm, anti_strand, region_start, region_stop ]
    if config.ONLY_USE_REFERENCE_JUNCTIONS:
        assert False
        return {(chrm, strand): defaultdict(int)}
    
    # load and filter the ranseq reads. We can't filter all of the reads because
    # they are on differnet scales, so we only filter the RNAseq and use the 
    # cage and polya to get connectivity at the boundaries.
    rnaseq_junctions = files.junctions.load_junctions_in_bam(
        rnaseq_reads, [region,], nthreads=nthreads)[(chrm, strand)]
    anti_strand_rnaseq_junctions = files.junctions.load_junctions_in_bam(
        rnaseq_reads, [anti_strand_region,], nthreads=nthreads)[
        (chrm, anti_strand)]
    promoter_jns = None if promoter_reads == None else \
        files.junctions.load_junctions_in_bam(
            promoter_reads, [region,], nthreads)[(chrm, strand)]
    polya_jns = None if polya_reads == None else \
        files.junctions.load_junctions_in_bam(
            polya_reads, [region,], nthreads)[(chrm, strand)]
    filtered_junctions = defaultdict(int)
    
    # filter junctions by counts on the oppsotie strand
    anti_strand_cnts = defaultdict(int)
    for jn, cnt, entropy in anti_strand_rnaseq_junctions:
        anti_strand_cnts[jn] = cnt
    
    # filter junctions by shared donor/acceptor site counts
    jn_starts = defaultdict( int )
    jn_stops = defaultdict( int )
    for (start, stop), cnt, entropy in rnaseq_junctions:
        jn_starts[start] = max( jn_starts[start], cnt )
        jn_stops[stop] = max( jn_stops[stop], cnt )
        
    # filter junctions by overlapping groups of the same length
    jns_grouped_by_lens = defaultdict(list)
    for (start, stop), cnt, entropy in rnaseq_junctions:
        jns_grouped_by_lens[stop-start+1].append( 
            ((start, stop), cnt, entropy))
        
    jn_grps = []
    jn_grp_map = {}
    for jn_len, jns in jns_grouped_by_lens.iteritems():
        prev_jn = None
        for jn, cnt, entropy in sorted(jns):
            if ( prev_jn == None or 
                jn[0] - prev_jn[0] > config.MAX_JN_OFFSET_FILTER):
                jn_grp_map[jn] = len(jn_grps)
                jn_grps.append(cnt)
            else:
                jn_grp_map[jn] = len(jn_grps) - 1
                jn_grps[-1] = max(jn_grps[-1], cnt)
            prev_jn = jn
    
    for (start, stop), cnt, entropy in rnaseq_junctions:
        if entropy < config.MIN_ENTROPY: continue
        
        val = beta.ppf(0.01, cnt+1, jn_starts[start]+1)
        if val < config.NOISE_JN_FILTER_FRAC: continue
        val = beta.ppf(0.01, cnt+1, jn_stops[stop]+1)
        if val < config.NOISE_JN_FILTER_FRAC: continue
        val = beta.ppf(0.01, cnt+1, jn_grps[jn_grp_map[(start, stop)]]+1)
        if val < config.NOISE_JN_FILTER_FRAC: continue
        if ( (cnt+1.)/(anti_strand_cnts[(start, stop)]+1) <= 1.):
            continue
        if stop - start + 1 > config.MAX_INTRON_SIZE: continue
        filtered_junctions[(start, stop)] = cnt

    # add in the cage and polya reads, for connectivity. We 
    # don't filter these. 
    for connectivity_jns in (promoter_jns, polya_jns):
        if connectivity_jns == None: continue
        for jn, cnt, entropy in connectivity_jns:
            filtered_junctions[jn] += cnt
        del connectivity_jns
    
    return filtered_junctions    


def filter_polya_peaks( polya_peaks, rnaseq_cov, jns ):
    if len(polya_peaks) == 0:
        return polya_peaks
    
    polya_peaks.sort()

    new_polya_peaks = []
    for start, stop in polya_peaks[:-1]:
        pre_cvg = rnaseq_cov[max(0,start-10):start].sum()
        # find the contribution of jn 
        jn_cnt = sum( 1 for jn_start, jn_stop, jn_cnt in jns 
                      if abs(stop - jn_start) <= 10+stop-start )
        if jn_cnt > 0:
            continue
        pre_cvg -= 100*jn_cnt
        post_cvg = rnaseq_cov[stop+10:stop+20].sum()
        if pre_cvg > 10 and pre_cvg/(post_cvg+1.0) < 5:
            continue
        else:
            new_polya_peaks.append( [start, stop] )
    
    new_polya_peaks.append( polya_peaks[-1] )
    polya_peaks = new_polya_peaks

    # merge sites that are close
    new_polya_peaks = [polya_peaks[0],]
    for start, stop in polya_peaks[1:]:
        if start - new_polya_peaks[-1][-1] < 20:
            new_polya_peaks[-1][-1] = stop
        else:
            new_polya_peaks.append( [start, stop] )
    
    return new_polya_peaks


def find_cage_peaks_in_gene( ( chrm, strand ), gene, cage_cov, rnaseq_cov ):
    # threshold the CAGE data. We assume that the CAGE data is a mixture of 
    # reads taken from actually capped transcripts, and random transcribed 
    # regions, or RNA seq covered regions. We zero out any bases where we
    # can't reject the null hypothesis that the observed CAGE reads all derive 
    # from the background, at alpha = 0.001. 
    rnaseq_cov = numpy.array( rnaseq_cov+1-1e-6, dtype=int)
    max_val = rnaseq_cov.max()
    thresholds = config.TOTAL_MAPPED_READS*beta.ppf( 
        config.CAGE_FILTER_ALPHA, 
        numpy.arange(max_val+1)+1, 
        numpy.zeros(max_val+1)+(config.TOTAL_MAPPED_READS+1) 
    )
    max_scores = thresholds[ rnaseq_cov ]
    cage_cov[ cage_cov < max_scores ] = 0    
    
    
    raw_peaks = find_peaks( cage_cov, window_len=config.CAGE_PEAK_WIN_SIZE, 
                            min_score=config.MIN_NUM_CAGE_TAGS,
                            max_score_frac=config.MAX_CAGE_FRAC,
                            max_num_peaks=100)
    
    cage_peaks = Bins( chrm, strand )
    if len( raw_peaks ) == 0:
        return cage_peaks
    
    for peak_st, peak_sp in raw_peaks:
        # make sure there is *some* rnaseq coverage post peak
        #if rnaseq_cov[peak_st:peak_sp+100].sum() < MIN_NUM_CAGE_TAGS: continue
        # make sure that there is an increase in coverage from pre to post peak
        #pre_peak_cov = rnaseq_cov[peak_st-100:peak_st].sum()
        #post_peak_cov = rnaseq_cov[peak_st:peak_sp+100].sum()
        #if post_peak_cov/(pre_peak_cov+1e-6) < 5: continue
        cage_peaks.append( Bin( peak_st, peak_sp,
                                "CAGE_PEAK_START", "CAGE_PEAK_STOP", 
                                "CAGE_PEAK") )
    return cage_peaks

def find_polya_peaks_in_gene( ( chrm, strand ), gene, polya_cov, rnaseq_cov ):
    # threshold the polya data. We assume that the polya data is a mixture of 
    # reads taken from actually capped transcripts, and random transcribed 
    # regions, or RNA seq covered regions. We zero out any bases where we
    # can't reject the null hypothesis that the observed polya reads all derive 
    # from the background, at alpha = 0.001. 
    """
    rnaseq_cov = numpy.array( rnaseq_cov+1-1e-6, dtype=int)
    max_val = rnaseq_cov.max()
    thresholds = TOTAL_MAPPED_READS*beta.ppf( 
        0.1, 
        numpy.arange(max_val+1)+1, 
        numpy.zeros(max_val+1)+(TOTAL_MAPPED_READS+1) 
    )
    max_scores = thresholds[ rnaseq_cov ]
    polya_cov[ polya_cov < max_scores ] = 0    
    """
    
    raw_peaks = find_peaks( polya_cov, window_len=30, 
                            min_score=config.MIN_NUM_POLYA_TAGS,
                            max_score_frac=0.05,
                            max_num_peaks=100)
    polya_sites = Bins( chrm, strand )
    if len( raw_peaks ) == 0:
        return polya_sites
    
    for peak_st, peak_sp in raw_peaks:
        polya_bin = Bin( peak_st, peak_sp,
                         "POLYA_PEAK_START", "POLYA_PEAK_STOP", "POLYA")
        polya_sites.append( polya_bin )
    
    return polya_sites

def find_peaks( cov, window_len, min_score, max_score_frac, max_num_peaks ):    
    def overlaps_prev_peak( new_loc ):
        for start, stop in peaks:
            if not( new_loc > stop or new_loc + window_len < start ):
                return True
        return False
    
    # merge the peaks
    def grow_peak( start, stop, grow_size=
                   max(1, window_len/4), min_grow_ratio=config.MAX_CAGE_FRAC ):
        # grow a peak at most max_num_peaks times
        max_mean_signal = cov[start:stop+1].mean()
        for i in xrange(max_num_peaks):
            curr_signal = cov[start:stop+1].sum()
            if curr_signal < min_score:
                return ( start, stop )
            
            downstream_sig = float(cov[max(0, start-grow_size):start].sum())/grow_size
            upstream_sig = float(cov[stop+1:stop+1+grow_size].sum())/grow_size
            
            # if neither passes the threshold, then return the current peak
            if max(upstream_sig, downstream_sig) \
                    < min_grow_ratio*curr_signal/float(stop-start+1): 
                return (start, stop)
            
            # if the expansion isn't greater than the min ratio, then return
            if max(upstream_sig,downstream_sig) < \
                    config.MAX_CAGE_FRAC*max_mean_signal:
                return (start, stop)
            
            # otherwise, we know one does
            if upstream_sig > downstream_sig:
                stop += grow_size
            else:
                start = max(0, start - grow_size )
        
        if config.VERBOSE:
            config.log_statement( 
                "Warning: reached max peak iteration at %i-%i ( signal %.2f )"
                    % (start, stop, cov[start:stop+1].sum() ) )
        return (start, stop )
    
    peaks = []
    peak_scores = []
    cumsum_cvg_array = (
        numpy.append(0, numpy.cumsum( cov )) )
    scores = cumsum_cvg_array[window_len:] - cumsum_cvg_array[:-window_len]
    indices = numpy.argsort( scores )
    min_score = max( min_score, config.MAX_CAGE_FRAC*scores[ indices[-1] ] )
    for index in reversed(indices):
        if not overlaps_prev_peak( index ):
            score = scores[ index ]
            new_peak = grow_peak( index, index + window_len )
            # if we are below the minimum score, then we are done
            if score < min_score:
                break
            
            # if we have observed peaks, and the ratio between the highest
            # and the lowest is sufficeintly high, we are done
            if len( peak_scores ) > 0:
                if float(score)/peak_scores[0] < max_score_frac:
                    break
                        
            peaks.append( new_peak ) 
            peak_scores.append( score )
    
    if len( peaks ) == 0:
        return []
    
    # merge cage peaks together
    def merge_peaks( peaks_and_scores ):
        peaks_and_scores = sorted( list(x) for x in peaks_and_scores )
        peak, score = peaks_and_scores.pop()
        new_peaks = [peak,]
        new_scores = [score,]
        while len(peaks_and_scores) >  0:
            last_peak = new_peaks[-1]
            peak, score = peaks_and_scores.pop()
            new_peak = (min(peak[0], last_peak[0]), max(peak[1], last_peak[1]))
            if (new_peak[1] - new_peak[0]) <= 1.5*( 
                    last_peak[1] - last_peak[0] + peak[1] - peak[0] ):
                new_peaks[-1] = new_peak
                new_scores[-1] += score
            else:
                new_peaks.append( peak )
                new_scores.append( score )
        
        return zip( new_peaks, new_scores )
    
    peaks_and_scores = sorted( zip(peaks, peak_scores) )
    
    for i in xrange( 99 ):
        if i == 100: assert False
        old_len = len( peaks_and_scores )
        peaks_and_scores = merge_peaks( peaks_and_scores )
        if len( peaks_and_scores ) == old_len: break
    
        
    new_peaks_and_scores = []
    for peak, score in peaks_and_scores:
        peak_scores = cov[peak[0]:peak[1]+1]
        max_score = peak_scores.max()
        good_indices = (peak_scores >= max_score*config.MAX_CAGE_FRAC).nonzero()[0]
        new_peak = [
                peak[0] + int(good_indices.min()), 
                peak[0] + int(good_indices.max())  ]
        new_score = float(cov[new_peak[0]:new_peak[1]+1].sum())
        new_peaks_and_scores.append( (new_peak, new_score) )
    
    peaks_and_scores = sorted( new_peaks_and_scores )
    max_score = max( s for p, s in peaks_and_scores )
    return [ pk for pk, score in peaks_and_scores \
                 if score >= config.MAX_CAGE_FRAC*max_score
                 and score > min_score ]


def find_left_exon_extensions( start_index, start_bin, gene_bins, rnaseq_cov ):
    internal_exons = []
    retained_introns = []
    start_bin_cvg = start_bin.mean_cov( rnaseq_cov )
    for i in xrange( start_index-1, 0, -1 ):
        bin = gene_bins[i]
        
        # make sure the average coverage is high enough
        bin_cvg = bin.mean_cov(rnaseq_cov)   
        if bin_cvg < config.MIN_EXON_AVG_CVG:
            break

        # make sure the median bin civerage is high enough
        if ( (start_bin_cvg+1e-6)/(bin_cvg+1e-6)
             > config.EXON_EXT_CVG_RATIO_THRESH ):
            break

        # make sure the boundary ratio is high enough
        #if bin.stop - bin.start > 20:
        #    right_cvg = rnaseq_cov[start_bin.start:start_bin.start+20].mean()
        #    left_cvg = rnaseq_cov[start_bin.start-30:start_bin.start-10].mean()
        #    if ( (left_cvg+1e-6)/(right_cvg+1e-6) 
        #         > config.EXON_EXT_CVG_RATIO_THRESH ):
        #        break
        
        if bin.type == 'INTRON':
            if bin.stop - bin.start <= config.MIN_INTRON_SIZE: 
                break
            left_cvg = rnaseq_cov[bin.start-30:bin.start-10].mean()
            if (left_cvg+1e-6)/(bin_cvg+1e-6) > config.EXON_EXT_CVG_RATIO_THRESH:
                break
            new_bin = Bin( bin.start, bin.stop, 
                           bin.left_label, bin.right_label, 
                           "RETAINED_INTRON"  )
            retained_introns.append(new_bin)
            break
        
        new_bin = Bin( bin.start, bin.stop, 
                       bin.left_label, bin.right_label, 
                       "EXON_EXT"  )
        internal_exons.append( new_bin )

        # update the bin coverage. In cases where the coverage increases from
        # the canonical exon, we know that the increase is due to inhomogeneity
        # so we take the conservative choice
        start_bin_cvg = max( start_bin_cvg, bin_cvg )
    
    return internal_exons, retained_introns

def find_right_exon_extensions( start_index, start_bin, gene_bins, rnaseq_cov):
    exons = []
    retained_introns = []
    start_bin_cvg = start_bin.mean_cov( rnaseq_cov )
    for i in xrange( start_index+1, len(gene_bins) ):
        bin = gene_bins[i]
        
        # make sure the average coverage is high enough
        bin_cvg = bin.mean_cov(rnaseq_cov)
        if bin_cvg < config.MIN_EXON_AVG_CVG:
            break

        # make sure the bin median coverage is high enough
        if ( (start_bin_cvg+1e-6)/(bin_cvg+1e-6) 
             > config.EXON_EXT_CVG_RATIO_THRESH ):
            break
        
        #if bin.stop - bin.start > 20:
        #    # make sure the boundary ratio is high enough
        #    left_cvg = rnaseq_cov[start_bin.stop-20:start_bin.stop].mean()
        #    right_cvg = rnaseq_cov[start_bin.stop+11:start_bin.stop+31].mean()
        #    if ( (left_cvg+1e-6)/(right_cvg+1e-6) 
        #         > config.EXON_EXT_CVG_RATIO_THRESH ):
        #        break
                
        if bin.type == 'INTRON':
            if bin.stop - bin.start <= config.MIN_INTRON_SIZE: 
                break
            new_bin = Bin( bin.start, bin.stop, 
                           bin.left_label, bin.right_label, 
                           "RETAINED_INTRON"  )
            retained_introns.append(new_bin)
            break

        exons.append( Bin( bin.start, bin.stop, 
                           bin.left_label, bin.right_label, 
                           "EXON_EXT"  ) )
    
        # update the bin coverage. In cases where the coverage increases from
        # the canonical exon, we know that the increase is due to inhomogeneity
        # so we take the conservative choice
        start_bin_cvg = max( start_bin_cvg, bin_cvg )
    
    return exons, retained_introns


def estimate_peak_expression(peaks, peak_cov, rnaseq_cov, peak_type):
    assert peak_type in ('TSS', 'TES')
    total_read_cnts = ( 
        read_counts.Promoters if peak_type == 'TSS' else read_counts.Polya )
    strand = '+' if peak_type == 'TSS' else '-'
    for peak in peaks:
        cnt = float(peak_cov[peak.start:peak.stop+1].sum())
        peak.tpm = cnt/total_read_cnts
        peak.tpm_ub = 1e6*beta.ppf(0.99, cnt+1, total_read_cnts)/total_read_cnts
        peak.tpm_lb = 1e6*beta.ppf(0.01, cnt+1, total_read_cnts)/total_read_cnts
    
    return peaks

def estimate_segment_expression(gene, rnaseq_cov, jns, 
                                cage_cov, cage_peaks, 
                                polya_cov, polya_peaks):
    read_lens = {75: 1.0}
    
    cage_peaks = estimate_peak_expression(
        cage_peaks, cage_cov, rnaseq_cov, 'TSS')
    polya_peaks = estimate_peak_expression(
        polya_peaks, polya_cov, rnaseq_cov, 'TES')

    nonoverlapping_segments = build_labeled_segments( 
        (gene.chrm, gene.strand), rnaseq_cov, jns,
        cage_peaks, polya_peaks )
    
    for segment in nonoverlapping_segments:
        if segment.left_label == 'CAGE_PEAK':
            pass
    print nonoverlapping_segments
    print cage_peaks
    print polya_peaks

    pass

def build_labeled_segments( (chrm, strand), rnaseq_cov, jns, 
                            cage_peaks=[], polya_peaks=[] ):
    locs = defaultdict(set)    
    for start, stop, cnt in jns:
        if start < 0 or stop > len(rnaseq_cov): continue
        #assert start-1 not in locs, "%i in locs" % (start-1)
        # XXX - TODO
        # shoudl these be plus/minus one since they are junctions
        # and not introns?
        locs[start].add( "D_JN" )
        # add 1 to make these closed-open
        locs[stop+1].add( "R_JN" )


    for cage_peak in cage_peaks:
        locs[ cage_peak.start ].add( cage_peak.left_label )
    for polya_peak in polya_peaks:
        locs[ polya_peak.stop+1 ].add( polya_peak.right_label )
    
    # build all of the bins
    poss = sorted( locs.iteritems() )
    poss = merge_empty_labels( poss )
    if len( poss ) == 0: 
        return Bins( chrm, strand )
    if poss[0][0] > 0:
        poss.insert( 0, (0, set(["GENE_BNDRY",])) )
    if poss[-1][0] < len(rnaseq_cov):
        poss.append( (len(rnaseq_cov), set(["GENE_BNDRY",])) )

    bins = Bins( chrm, strand )
    for index, ((start, left_labels), (stop, right_labels)) in \
            enumerate(izip(poss[:-1], poss[1:])):
        for left_label in left_labels:
            for right_label in right_labels:
                bin_type = ( "INTRON" if left_label == 'D_JN' 
                             and right_label == 'R_JN' else None )
                # subtract 1 to make these closed-closed
                bins.append(Bin(start, stop-1, left_label, right_label, bin_type))
    
    return bins

def extend_exons(rnaseq_cov, ce, 
                 left_extensions, right_extensions):
    for left_extension in sorted(deepcopy(left_extensions), 
                                 key=lambda x:x.stop, reverse=True):
        break
        canonical_cov = rnaseq_cov[
            ce.start:max(ce.stop, ce.stop-left_extension.length())+1].mean()
        cov_ratio = left_extension.mean_cov(rnaseq_cov)/canonical_cov
        if cov_ratio > 1-1./config.EXON_EXT_CVG_RATIO_THRESH: 
            ce.start = left_extension.start
            left_extensions.remove(left_extension)
        else:
            break

    canonical_cov = rnaseq_cov[max(ce.start, ce.stop-20):ce.stop+1].mean()
    for right_extension in sorted(deepcopy(right_extensions), 
                                  key=lambda x:x.start):
        break
        canonical_cov = rnaseq_cov[
            max(ce.start, ce.stop-right_extension.length()):ce.stop+1].mean()
        cov_ratio = right_extension.mean_cov(rnaseq_cov)/canonical_cov
        if cov_ratio > 1-1./config.EXON_EXT_CVG_RATIO_THRESH: 
            ce.stop = right_extension.stop
            right_extensions.remove(right_extension)
        else:
            break
    
    return ce, left_extensions, right_extensions
    

def find_canonical_and_internal_exons( (chrm, strand), rnaseq_cov, jns ):
    bins = build_labeled_segments( (chrm, strand), rnaseq_cov, jns )        
    def iter_canonical_exons_and_indices():
        for i, bin in enumerate( bins ):
            if bin.left_label == 'R_JN' and bin.right_label == 'D_JN':
                yield i, bin
    
    canonical_exons = Bins( chrm, strand )
    internal_exons = Bins( chrm, strand )
    retained_introns = defaultdict(int)
    for ce_i, ce_bin in iter_canonical_exons_and_indices():
        ce_bin.type = 'EXON'
        canonical_exons.append( ce_bin )
        
        right_extensions, right_retained_introns = find_right_exon_extensions(
            ce_i, ce_bin, bins, rnaseq_cov)
        for intron in right_retained_introns:
            retained_introns[intron] += 1
        
        left_extensions, left_retained_introns = find_left_exon_extensions(
            ce_i, ce_bin, bins, rnaseq_cov)
        for intron in left_retained_introns:
            retained_introns[intron] += 1
        
        ce_bin, left_extensions, right_extensions = extend_exons(
            rnaseq_cov, ce_bin, left_extensions, right_extensions)
        
        for left_bin in chain(
            sorted(left_extensions, key=lambda x:x.stop), (ce_bin,)):
                for right_bin in chain(
                    (ce_bin,), sorted(right_extensions, key=lambda x:x.stop)):
                    internal_exons.append(Bin( 
                            left_bin.start, right_bin.stop, 
                            left_bin.left_label, 
                            right_bin.right_label, 
                            "EXON" ) )
    
    return canonical_exons, internal_exons, retained_introns

def find_se_genes( 
        (chrm, strand), rnaseq_cov, jns, cage_peaks, polya_peaks  ):
    polya_sites = numpy.array(sorted(x.stop-1 for x in polya_peaks))
    bins = build_labeled_segments( 
        (chrm, strand), rnaseq_cov, jns, polya_peaks=polya_peaks )
    se_genes = Bins( chrm, strand )
    if len(bins) == 0: 
        return se_genes
    
    for peak in cage_peaks:
        # find all bins that start with a CAGE peak, and 
        # end with a polya or junction. because it's possible
        # for CAGE peaks to span splice donors, we need to 
        # look at all boundaries inside of the peak
        for i, bin in enumerate(bins):
            # continue until we've reched an overlapping bin
            if bin.stop < peak.start: continue
            # if we've moved past the peak, stop searching
            if bin.start > peak.stop: break
            # if the right label isn't a poly_bin, it's not a single exon gene
            if bin.right_label not in ( 'TRANS_BNDRY', ): continue
            # we know that we have a CAGE peak that lies ( at least partially )
            # within a bin that ends with a polya, so we've found a single exon 
            # gene
            se_gene = Bin( 
                peak.start, bin.stop, 
                "CAGE_PEAK", "POLYA", "SE_GENE" )
            se_genes.append( se_gene )
    
    return se_genes

def find_intergenic_space( 
        (chrm, strand), rnaseq_cov, jns, cage_peaks, polya_peaks  ):
    cage_peak_starts = numpy.array(sorted(x.start for x in cage_peaks))
    bins = build_labeled_segments( 
        (chrm, strand), rnaseq_cov, jns, cage_peaks=cage_peaks )
    intergenic_segments = Bins( chrm, strand )
    if len(bins) == 0: 
        return intergenic_segments
    
    for peak in polya_peaks:
        # find all bins that start with a polya site, and 
        # end with a cage peak.
        for i, bin in enumerate(bins):
            # continue until we've reched an overlapping bin
            if bin.stop <= peak.stop: continue
            # if we've moved past the peak, stop searching
            if bin.start > peak.stop: break
            # if the right label isn't a cage_peak, it's not intergenic space
            if bin.right_label not in ( 'TRANS_BNDRY', ): continue
            intergenic_bin = Bin( 
                peak.stop, bin.stop,
                "POLYA", "CAGE_PEAK", "INTERGENIC_SPACE" )
            intergenic_segments.append( intergenic_bin )
            # intergenic space only extends to the first cage peak
            break
    
    return intergenic_segments


def find_gene_bndry_exons( (chrm, strand), rnaseq_cov, jns, peaks, peak_type ):
    if peak_type == 'CAGE':
        stop_labels = ['D_JN',]
        start_label = 'CAGE_PEAK'
        exon_label = 'TSS_EXON'
        reverse_bins = False
    elif peak_type == 'POLYA_SEQ':
        stop_labels = ['R_JN',]
        start_label = 'POLYA_PEAK'
        exon_label = 'TES_EXON'
        reverse_bins = True
    else:
        assert False, "Unrecognized peak type '%s'" % peak_type

    bins = build_labeled_segments( (chrm, strand), rnaseq_cov, jns )
    if reverse_bins: 
        bins = bins.reverse_strand(len(rnaseq_cov))
        peaks = peaks.reverse_strand(len(rnaseq_cov))
        rnaseq_cov = rnaseq_cov[::-1]
    
    exons = []
    retained_introns = []
    for peak in peaks:
        # find all bins that start with a peak, and 
        # end with a junction. because it's possible
        # for peaks to span boundaries, ( ie, CAGE
        # peaks can span spice donors ) we need to 
        # look at all boundaries inside of the peak
        bndry_exon_indices_and_bins = []
        for i, bin in enumerate(bins):
            if bin.stop < peak.start: continue
            if bin.right_label not in stop_labels: continue
            if bin.stop > peak.start:
                bndry_exon_indices_and_bins.append( (i, bin) )
            if bin.stop >= peak.stop: break
        
        # for each start bin ( from the previous step )
        # we look for contigous signal. 
        for index, bndry_bin in bndry_exon_indices_and_bins:
            exon = Bin( peak.start, bndry_bin.stop, 
                        start_label, bndry_bin.right_label, exon_label )
            exons.append( exon )
            
            r_extensions, r_retained_introns = find_right_exon_extensions(
                index, exon, bins, rnaseq_cov)
            retained_introns.extend(r_retained_introns)
            for r_ext in r_extensions:
                exon = Bin( 
                    peak.start, r_ext.stop, 
                    start_label, r_ext.right_label, exon_label )
                exons.append( exon )
                
    exon_bins = Bins( chrm, strand, sorted(set(exons)))
    r_introns_bins = Bins( chrm, strand, sorted(set(retained_introns)))
    
    if reverse_bins: 
        exon_bins = exon_bins.reverse_strand(len(rnaseq_cov))
        r_introns_bins = r_introns_bins.reverse_strand(len(rnaseq_cov))
    
    return exon_bins, r_introns_bins

def re_segment_gene( gene, (chrm, strand, contig_len),
                     rnaseq_cov, jns, cage_peaks, polya_peaks):
    # find long emtpy regions, that we may have missed int he previous scan
    empty_regions = find_empty_regions( 
        rnaseq_cov, thresh=1e-6, min_length=config.MIN_GENE_LENGTH )
    
    # find intergenic bins ( those that start with polya signal,
    # and end with cage signal )
    intergenic_bins = find_intergenic_space(
        (chrm, strand), rnaseq_cov, jns, cage_peaks, polya_peaks )
    
    # find the empty space inside of these, but with a much shorter
    # allowed distance because of the additional information
    for intergenic_bin in intergenic_bins:
        if intergenic_bin.stop - intergenic_bin.start + 1 < 10:
            continue
        for start, stop in find_empty_regions( 
                rnaseq_cov[intergenic_bin.start+1:intergenic_bin.stop-1] ):
            empty_regions.append( 
                (intergenic_bin.start+start, intergenic_bin.start+stop) )
    
    if len(empty_regions) == 0:
        return [gene,]
    
    split_points = []
    for start, stop in flatten(empty_regions):
        split_points.append( int((start+stop)/2) )
    
    if len(split_points) == 0:
        return [gene,]
    split_points.insert(0, 0 )
    split_points.append(gene.stop-gene.start+1 )
    split_points.sort()
    intervals = cluster_segments_2( split_points, jns )
    if len(intervals) <= 1: 
        return [gene,]
    
    # add the intergenic space, since there could be genes in the interior
    new_genes = []
    for segments in intervals: 
        new_gene = Bins( gene.chrm, gene.strand )
        for start, stop in segments:
            new_gene.append( Bin(start, stop, "ESTART","ESTOP","GENE") )
        if gene.stop-gene.start+1 < config.MIN_GENE_LENGTH: continue
        if strand == '-': 
            new_gene = new_gene.shift(contig_len-gene.stop).reverse_strand(contig_len)
        else:
            new_gene = new_gene.shift(gene.start)
        new_genes.append(new_gene)
    
    return new_genes

def filter_jns(jns, ref_jns, rnaseq_cov, gene):
    filtered_junctions = []
    for (start, stop, cnt) in jns:
        if start < 0 or stop >= gene.stop - gene.start: continue
        if stop - start + 1 > config.MAX_INTRON_SIZE : continue
        left_intron_cvg = rnaseq_cov[start-1]
        right_intron_cvg = rnaseq_cov[stop+1]
        if (start, stop) not in ref_jns:
            if ( ( beta.ppf(0.975, cnt+1, left_intron_cvg+1) 
                   < 1./config.EXON_EXT_CVG_RATIO_THRESH ) 
                 or ( beta.ppf(0.975, cnt+1, right_intron_cvg+1) 
                       < 1./config.EXON_EXT_CVG_RATIO_THRESH ) ):
                continue
        #elif not config.ONLY_USE_REFERENCE_JUNCTIONS:
        #    if ( beta.ppf(0.99, cnt+1, left_intron_cvg+1) 
        #             < config.NOISE_JN_FILTER_FRAC):
        #        continue
        #    if ( beta.ppf(0.99, cnt+1, right_intron_cvg+1) 
        #             < config.NOISE_JN_FILTER_FRAC ):
        #        continue
        filtered_junctions.append( (start, stop, cnt) )
    
    return filtered_junctions

def find_coverage_in_gene(gene, reads):
    cov = numpy.zeros(gene.stop-gene.start+1, dtype=float)
    for x in gene:
        seg_cov = reads.build_read_coverage_array( 
            gene.chrm, gene.strand, x.start, x.stop )
        cov[x.start-gene.start:x.stop-gene.start+1] = seg_cov
    if gene.strand == '-': cov = cov[::-1]
    return cov

def build_raw_elements_in_gene( gene, 
                                rnaseq_reads, cage_reads, polya_reads,
                                ref_cage_peaks, ref_jns, ref_polya_peaks  ):
    """Find the read coverage arrays, junctions lists,
    and make the appropriate conversion into gene coordiantes.
    
    """
    def points_are_inside_gene(start, stop):
        start_inside = any( x.start <= start <= x.stop for x in gene )
        stop_inside = any( x.start <= stop <= x.stop for x in gene )
        return start_inside and stop_inside
    
    cage_cov, polya_cov = None, None
    
    gene_len = gene.stop - gene.start + 1
    
    cage_peaks = [ (x1-gene.start, x2-gene.start)
                   for x1, x2 in ref_cage_peaks 
                   if points_are_inside_gene(x1, x2)]
    assert all( 0 <= start <= stop for start, stop in cage_peaks )
    if gene.strand == '-':
        cage_peaks = [ (gene_len-x2-1, gene_len-x1-1) for x1, x2 in cage_peaks ]
    if cage_reads != None:
        cage_cov = find_coverage_in_gene(gene, cage_reads)
    polya_peaks = [ (x1-gene.start, x2-gene.start)
                    for x1, x2 in ref_polya_peaks
                    if points_are_inside_gene(x1, x2)]
    assert all( 0 <= start <= stop for start, stop in polya_peaks )
    if gene.strand == '-':
        polya_peaks = [ (gene_len-x2-1, gene_len-x1-1) for x1, x2 in polya_peaks ]
    if polya_reads != None:
        polya_cov = find_coverage_in_gene(gene, polya_reads)
    
    rnaseq_cov = find_coverage_in_gene( gene, rnaseq_reads )
    
    jns = load_and_filter_junctions(
        rnaseq_reads, cage_reads, polya_reads,
        (gene.chrm, gene.strand, gene.start, gene.stop),
        nthreads=1)
    
    # merge in the reference junctions
    for jn in ref_jns:
        jns[jn] += 0
    
    # put the jucntions in gene coordinates
    if gene.strand == '+':
        ref_jns_set = set( 
            (x1-gene.start, x2-gene.start)  
            for x1, x2 in ref_jns )
        # we cahnge the coordinates for the inside gene test becasue
        # the junctions are intron coordinates
        jns = [ (x1-gene.start, x2-gene.start, cnt)  
                for (x1, x2), cnt in sorted(jns.iteritems())
                if points_are_inside_gene(x1-1, x2+1)]
    else: # gene.strand == '-':
        ref_jns_set = set( 
            (gene_len-x2+gene.start-1, gene_len-x1+gene.start-1)  
            for x1, x2 in ref_jns )    
        jns = [ (gene_len-x2+gene.start-1, gene_len-x1+gene.start-1, cnt)  
                for (x1, x2), cnt in sorted(jns.iteritems())
                if points_are_inside_gene(x1-1, x2+1)]
    #jns = filter_jns(jns, ref_jns_set, rnaseq_cov, gene)
    polya_peaks = filter_polya_peaks(polya_peaks, rnaseq_cov, jns)
    
    return rnaseq_cov, cage_cov, cage_peaks, polya_cov, polya_peaks, jns

def iter_retained_intron_connected_exons(
        left_exons, right_exons, retained_introns,
        max_num_exons=None):
    graph = nx.DiGraph()
    left_exons = sorted((x.start, x.stop) for x in left_exons)
    right_exons = sorted((x.start, x.stop) for x in right_exons)

    graph.add_nodes_from(chain(left_exons, right_exons))
    retained_jns = [ (x.start+1, x.stop-1) for x in retained_introns ]
    edges = find_jn_connected_exons(set(chain(left_exons, right_exons)), 
                                    retained_jns, '+')
    graph.add_edges_from( (start, stop) for jn, start, stop in edges )    
    cntr = 0
    for left in left_exons:
        for right in right_exons:
            if left[1] > right[0]: continue
            for x in nx.all_simple_paths(
                    graph, left, right, max_num_exons-cntr+1):
                cntr += 1
                if max_num_exons != None and cntr > max_num_exons:
                    raise ValueError, "Too many retained introns"
                yield (x[0][0], x[-1][1])
    return

def merge_tss_exons(tss_exons):
    grpd_exons = defaultdict(list)
    for exon in tss_exons:
        grpd_exons[exon.stop].append(exon)
    merged_tss_exons = []
    for stop, exons in grpd_exons.iteritems():
        exons.sort(key=lambda x:x.start)
        curr_start = exons[0].start
        score = exons[0].score
        for exon in exons[1:]:
            if exon.start - curr_start < config.TSS_EXON_MERGE_DISTANCE:
                score += exon.score
            else:
                merged_tss_exons.append( Bin(curr_start, stop,
                                             exon.left_label, 
                                             exon.right_label,
                                             exon.type, score) )
                curr_start = exon.start
                score = exon.score
            
        merged_tss_exons.append( Bin(curr_start, stop,
                                     exon.left_label, 
                                     exon.right_label,
                                     exon.type, score) )
    return merged_tss_exons

def merge_tes_exons(tes_exons):
    grpd_exons = defaultdict(list)
    for exon in tes_exons:
        grpd_exons[exon.start].append(exon)
    merged_tes_exons = []
    for start, exons in grpd_exons.iteritems():
        exons.sort(key=lambda x:x.stop)
        curr_stop = exons[0].stop
        score = exons[0].score
        for exon in exons[1:]:
            if exon.stop - curr_stop < config.TES_EXON_MERGE_DISTANCE:
                curr_stop = exon.stop
                score += exon.score
            else:
                merged_tes_exons.append( Bin(start, curr_stop,
                                            exon.left_label, 
                                            exon.right_label,
                                            exon.type, score) )
                curr_stop = exon.stop
                score = exon.score

        merged_tes_exons.append( Bin(start, curr_stop,
                                     exon.left_label, 
                                     exon.right_label,
                                     exon.type, score) )
    return merged_tes_exons

def find_exons_in_gene_old( gene, contig_len,
                        rnaseq_reads, cage_reads, polya_reads,
                        cage_peaks=[], introns=[], polya_peaks=[],
                        resplit_genes=True):
    assert isinstance( gene, Bins )
    config.log_statement( "Finding Exons in Chrm %s Strand %s Pos %i-%i" % 
                   (gene.chrm, gene.strand, gene.start, gene.stop) )
    ###########################################################
    # Shift all of the input data to be in the gene region, and 
    # reverse it when necessary
    
    ( rnaseq_cov, cage_cov, cage_peaks, polya_cov, polya_peaks,
      jns) =  build_raw_elements_in_gene( 
        gene, rnaseq_reads, cage_reads, polya_reads, 
        cage_peaks, introns, polya_peaks)
    ### END Prepare input data #########################################
    # initialize the cage peaks with the reference provided set
    cage_peaks = Bins( gene.chrm, gene.strand, (
        Bin(pk_start, pk_stop, "CAGE_PEAK_START","CAGE_PEAK_STOP","CAGE_PEAK")
        for pk_start, pk_stop in cage_peaks ))
    if cage_reads != None:
        cage_peaks.extend( find_cage_peaks_in_gene( 
            (gene.chrm, gene.strand), gene, cage_cov, rnaseq_cov ) )
    
    # initialize the polya peaks with the reference provided set
    polya_peaks = Bins( gene.chrm, gene.strand, (
       Bin( pk_start, pk_stop, "POLYA_PEAK_START", "POLYA_PEAK_STOP", "POLYA")
        for pk_start, pk_stop in polya_peaks ))
    if polya_reads != None:
        polya_peaks.extend( find_polya_peaks_in_gene( 
            (gene.chrm, gene.strand), gene, polya_cov, rnaseq_cov ) )
    
    #estimate_segment_expression(gene, rnaseq_cov, jns,
    #                            cage_cov, cage_peaks,
    #                            polya_cov, polya_peaks)
    #assert False

    ## TODO - re-enable to give cleaner gene boundaries. As is, we'll provide
    ## boundaries for regions in which we can not produce transcripts
    #if len(cage_peaks) == 0 or len(polya_peaks) == 0:
    #    return Bins(gene.chrm, gene.strand), None, None
        
    if resplit_genes and len(gene) == 1 and (
            len(cage_peaks) > 0 and len(polya_peaks) > 0):
        new_genes = re_segment_gene( 
            gene, (gene.chrm, gene.strand, contig_len),
            rnaseq_cov, jns, cage_peaks, polya_peaks )
        if len(new_genes) > 1:
            return None, None, new_genes        
    
    se_genes = find_se_genes( 
        (gene.chrm, gene.strand), rnaseq_cov, jns, cage_peaks, polya_peaks )
    
    canonical_exons, internal_exons, retained_introns = \
        find_canonical_and_internal_exons(
            (gene.chrm, gene.strand), rnaseq_cov, jns)
    
    tss_exons, tss_retained_introns = find_gene_bndry_exons(
        (gene.chrm, gene.strand), rnaseq_cov, jns, cage_peaks, "CAGE")
    for intron in tss_retained_introns: retained_introns[intron] += 1
    tes_exons, tes_retained_introns = find_gene_bndry_exons(
        (gene.chrm, gene.strand), rnaseq_cov, jns, polya_peaks, "POLYA_SEQ")
    for intron in tes_retained_introns: retained_introns[intron] += 1
    gene_bins = Bins(gene.chrm, gene.strand, build_labeled_segments( 
            (gene.chrm, gene.strand), rnaseq_cov, jns ) )
    jn_bins = Bins(gene.chrm, gene.strand, [])
    for start, stop, cnt in jns:
        if stop - start <= 0:
            config.log_statement("BAD JUNCTION: %s %s %s" % (start, stop, cnt))
            continue
        bin = Bin(start, stop, 'R_JN', 'D_JN', 'INTRON', cnt)
        jn_bins.append( bin )
    
    retained_intron_bins = filter_exons([
        intron for intron, cnt in retained_introns.iteritems() 
        if cnt > 1], rnaseq_cov)
    retained_intron_bins = Bins(gene.chrm, gene.strand, retained_intron_bins)

    if config.BUILD_MODELS_WITH_RETAINED_INTRONS:
        try:
            cnt = 0
            tss_RI_exons = [ 
                Bin(start, stop, 'TSS', 'D_JN', 'TSS_EXON')
                for start, stop in iter_retained_intron_connected_exons(
                    tss_exons, internal_exons, retained_intron_bins,
                    config.MAX_NUM_CANDIDATE_TRANSCRIPTS - cnt) ]
            cnt += len(tss_RI_exons)
            internal_RI_exons = [ 
                Bin(start, stop, 'R_JN', 'D_JN', 'EXON')
                for start, stop in iter_retained_intron_connected_exons(
                    internal_exons, internal_exons, retained_intron_bins,
                    config.MAX_NUM_CANDIDATE_TRANSCRIPTS - cnt) ]
            cnt += len(internal_RI_exons)
            tes_RI_exons = [ 
                Bin(start, stop, 'D_JN', 'TES', 'TES_EXON')
                for start, stop in iter_retained_intron_connected_exons(
                    internal_exons, tes_exons, retained_intron_bins,
                    config.MAX_NUM_CANDIDATE_TRANSCRIPTS - cnt) ]
            cnt += len(tes_RI_exons)
            single_exon_RI_transcripts = [ 
                Bin(start, stop, 'TSS', 'TES', 'SE_GENE')
                for start, stop in iter_retained_intron_connected_exons(
                    tss_exons, tes_exons, retained_intron_bins,
                    config.MAX_NUM_CANDIDATE_TRANSCRIPTS - cnt) ]
            cnt += len(single_exon_RI_transcripts)
        except ValueError:
            config.log_statement( 
                "Skipping %s:%s:%i-%i: Too many retained introns" %
                (gene.chrm, gene.strand, gene.start, gene.stop), log=True )
            return [], gene_bins, None

        tss_exons.extend(tss_RI_exons)
        internal_exons.extend(internal_RI_exons)
        tes_exons.extend(tes_RI_exons)
        se_genes.extend(single_exon_RI_transcripts)
    
    # skip the first 200 bases to account for the expected lower coverage near 
    # the transcript bounds
    tss_exons = list(filter_exons(
        tss_exons, rnaseq_cov, 
        num_start_bases_to_skip=config.NUM_TSS_BASES_TO_SKIP))
    tss_exons = merge_tss_exons(tss_exons)

    tes_exons = list(filter_exons(
        tes_exons, rnaseq_cov, 
        num_stop_bases_to_skip=config.NUM_TES_BASES_TO_SKIP))
    tes_exons = merge_tes_exons(tes_exons)

    internal_exons = filter_exons( internal_exons, rnaseq_cov )
    se_genes = filter_exons( 
        se_genes, rnaseq_cov, 
        num_start_bases_to_skip=config.NUM_TSS_BASES_TO_SKIP, 
        num_stop_bases_to_skip=config.NUM_TES_BASES_TO_SKIP )
    elements = Bins(gene.chrm, gene.strand, chain(
            jn_bins, cage_peaks, polya_peaks, retained_intron_bins,
            tss_exons, internal_exons, tes_exons, se_genes) )
    if gene.strand == '-':
        elements = elements.reverse_strand( gene.stop - gene.start + 1 )
    
    elements = elements.shift( gene.start )
    elements.append( gene )
    if gene.strand == '-':
        gene_bins = gene_bins.reverse_strand( gene.stop - gene.start + 1 )
    gene_bins = gene_bins.shift( gene.start )
    return elements, gene_bins, None

def find_transcribed_fragments_covering_region(
        segment_graph, segment_bnds, segment_bnd_labels, 
        segment_index, max_frag_len):
    # first find transcripts before this segment
    def seg_len(i): 
        return segment_bnds[i+1]-segment_bnds[i]
    
    def build_neighbor_paths(side):
        assert side in ('BEFORE', 'AFTER')
        complete_paths = []
        partial_paths = [([segment_index,], 0),]
        while len(partial_paths) > 0:
            curr_path, curr_path_len = partial_paths.pop()
            if side == 'BEFORE':
                neighbors = list(segment_graph.predecessors(curr_path[0]))
            else:
                neighbors = list(segment_graph.successors(curr_path[-1]))
            
            if len(neighbors) == 0: 
                complete_paths.append((curr_path, curr_path_len))
            else:
                for child in neighbors:                    
                    if side == 'BEFORE':
                        new_path = [child,] + curr_path
                    else:
                        new_path = curr_path + [child,]

                    # if we have hit a tss then add this complete path
                    if segment_bnd_labels[segment_bnds[child]] in ('TSS','TES'):
                        complete_paths.append(new_path)
                    
                    new_path_len = seg_len(child) + curr_path_len
                    if new_path_len >= max_frag_len:
                        complete_paths.append((new_path, new_path_len))
                    else:
                        partial_paths.append((new_path, new_path_len))
        if side == 'BEFORE': return [x[:-1] for x, x_len in complete_paths]
        else: return [x[1:] for x, x_len in complete_paths]
    
    def build_genome_segments_from_path(segment_indexes):        
        merged_intervals = merge_adjacent_intervals(
            zip(segment_indexes, segment_indexes), 
            max_merge_distance=0)
        coords = []
        for start, stop in merged_intervals:
            coords.append([segment_bnds[start], segment_bnds[stop+1]-1])
        return coords
        
    complete_before_paths = build_neighbor_paths('BEFORE')
    complete_after_paths = build_neighbor_paths('AFTER')    
    transcripts = []
    for bp in complete_before_paths:
        for ap in complete_after_paths:
            before_trim_len = max(0, sum(seg_len(i) for i in bp) - max_frag_len)
            after_trim_len = max(0, sum(seg_len(i) for i in ap) - max_frag_len)
            segments = bp + [segment_index,] + ap
            segments = build_genome_segments_from_path(segments)
            segments[0][0] = segments[0][0] + before_trim_len
            segments[-1][1] = segments[-1][1] - after_trim_len
            transcripts.append( segments )
    return transcripts

def estimate_exon_segment_expression(
        rnaseq_reads, gene, splice_graph, 
        segments_bnds, segment_bnd_labels, segment_index):
    # find the transcript fragments that overlap a specific sub exon
    t_fragments = find_transcribed_fragments_covering_region(
        splice_graph, segments_bnds, segment_bnd_labels, segment_index, 
        max( fl_dist.fl_max for fl_dist in fl_dists.values()))
    transcripts = []
    for i, t_fragment in enumerate(t_fragments):
        transcript = Transcript(
            "SEG%i_%i" % ( segment_index, i ), gene.chrm, gene.strand, 
            [(x[0], x[1]) for x in t_fragment], 
            cds_region=None, gene_id="SEG%i" % segment_index)
        transcripts.append(transcript)
    transcripts_gene = Gene("%i" % segment_index, "%i" % segment_index, 
                            gene.chrm, gene.strand,
                            min(t.start for t in transcripts),
                            max(t.stop for t in transcripts),
                            transcripts)

    exon_boundaries = numpy.array(
        sorted(set(transcripts_gene.find_nonoverlapping_boundaries()).union(
            set([segments_bnds[segment_index], segments_bnds[segment_index+1]]))))
    transcripts_non_overlapping_exon_indices = \
        list(f_matrix.build_nonoverlapping_indices( 
            transcripts_gene.transcripts, exon_boundaries ))
    # find the transcript segment indices that correspond tot he desired segment index
    exon_bndry_start_i = next( i for i, bnd in enumerate(exon_boundaries) if 
                              segments_bnds[segment_index] == bnd )
    exon_bndry_stop_i = next( i for i, bnd in enumerate(exon_boundaries) if 
                              segments_bnds[segment_index+1] == bnd ) - 1
    overlapping_tr_segments = set(xrange(exon_bndry_start_i, exon_bndry_stop_i+1))
    
    binned_reads = f_matrix.bin_rnaseq_reads( 
        rnaseq_reads, gene.chrm, gene.strand, exon_boundaries)
    read_groups_and_read_lens =  set( (RG, read_len) for RG, read_len, bin 
                                        in binned_reads.iterkeys() )
    fl_dists_and_read_lens = [ (RG, fl_dists[RG], read_len) for read_len, RG  
                               in read_groups_and_read_lens ]
    
    expected_rnaseq_cnts = f_matrix.calc_expected_cnts( 
        exon_boundaries, transcripts_non_overlapping_exon_indices, 
        fl_dists_and_read_lens)

    # remove the bins that don't overlap the desired segment
    bins_to_remove = set()
    for bin, cnt in binned_reads.iteritems():
        if not any(x in overlapping_tr_segments for x in chain(*bin[-1])):
            bins_to_remove.add(bin)
    for bin, exp_cnt in expected_rnaseq_cnts.iteritems():
        if not any(x in overlapping_tr_segments for x in chain(*bin[-1])):
            bins_to_remove.add(bin)
    
    for bin in bins_to_remove:
        # if the read doesn't exist in expected that probably means that
        # it's an intron that doesnt exist in the transcript models
        try: del expected_rnaseq_cnts[bin]
        except KeyError: pass
        try: del binned_reads[bin]
        except KeyError: pass
    
    observed_rnaseq_cnts = f_matrix.build_observed_cnts( binned_reads, fl_dists)
    #( expected_rnaseq_cnts, observed_rnaseq_cnts
    #  ) = f_matrix.build_expected_and_observed_rnaseq_counts( 
    #    transcripts_gene, rnaseq_reads, fl_dists )
    exp_cnts, obs_a, un_obs = f_matrix.build_expected_and_observed_arrays(
        expected_rnaseq_cnts, observed_rnaseq_cnts, normalize=False )
    effective_t_lens = exp_cnts.sum(0)
    exp_a, obs_a = f_matrix.cluster_rows(exp_cnts/effective_t_lens, obs_a)
    #print "Expected", exp_a
    #print "Observed", obs_a
    try: 
        t_freqs = frequency_estimation.estimate_transcript_frequencies(obs_a, exp_a)
    except frequency_estimation.TooFewReadsError: 
        t_freqs = numpy.ones(len(transcripts))/len(transcripts)
    cnt_frac_lb = beta.ppf(0.01, obs_a.sum()+1e-6, read_counts.RNASeq-obs_a.sum()+1)
    # we use a beta to make sure that this lies between the bounds
    cnt_frac_mle = beta.ppf(0.50, obs_a.sum()+1e-6, read_counts.RNASeq-obs_a.sum()+1)
    cnt_frac_ub = beta.ppf(0.99, obs_a.sum()+1e-6, read_counts.RNASeq-obs_a.sum()+1)
    fpkms = 1e6*numpy.array(
        [cnt_frac_lb, cnt_frac_mle, cnt_frac_ub])*(
        t_freqs/(effective_t_lens/1000.)).sum()
    return fpkms

def find_exon_segments_and_introns_in_gene( 
        gene, 
        rnaseq_reads, cage_reads, polya_reads,
        tss_regions=[], introns=[], tes_regions=[] ):
    assert isinstance( gene, Bins )
    jns = load_and_filter_junctions(
        rnaseq_reads, cage_reads, polya_reads,
        (gene.chrm, gene.strand, gene.start, gene.stop),
        nthreads=1)
    """
    # initialize the cage peaks with the reference provided set
    tss_regions = Bins( gene.chrm, gene.strand, (
        Bin(pk_start, pk_stop, "CAGE_PEAK_START","CAGE_PEAK_STOP","CAGE_PEAK")
        for pk_start, pk_stop in cage_peaks ))
    if cage_reads != None:
        cage_peaks.extend( find_cage_peaks_in_gene( 
            (gene.chrm, gene.strand), gene, cage_reads, rnaseq_reads ) )
    
    # initialize the polya peaks with the reference provided set
    polya_peaks = Bins( gene.chrm, gene.strand, (
       Bin( pk_start, pk_stop, "POLYA_PEAK_START", "POLYA_PEAK_STOP", "POLYA")
        for pk_start, pk_stop in polya_peaks ))
    if polya_reads != None:
        polya_peaks.extend( find_polya_peaks_in_gene( 
            (gene.chrm, gene.strand), gene, polya_reads, cage_reads ) )
    """
    
    config.log_statement( 
        "Building exon segments in Chrm %s Strand %s Pos %i-%i" %
        (gene.chrm, gene.strand, gene.start, gene.stop) )

    # build the pseudo exon set
    segment_bnds = set([gene.start, gene.stop+1])
    segment_bnd_labels = defaultdict(set)
    segment_bnd_labels[gene.start].add( 'GENE_BNDRY' )
    segment_bnd_labels[gene.stop+1].add( 'GENE_BNDRY' )
    for (start, stop) in jns:
        segment_bnds.add(start)
        segment_bnd_labels[start].add('D_JN' if gene.strand == '+' else 'R_JN')
        segment_bnds.add(stop+1)
        segment_bnd_labels[stop+1].add('R_JN' if gene.strand == '+' else 'D_JN')
    
    for (start, stop) in tss_regions:
        tss_start = start if gene.strand == '+' else stop + 1
        segment_bnds.add(tss_start)
        segment_bnd_labels[tss_start].add('TSS')

    for (start, stop) in tes_regions:
        tes_start = stop + 1 if gene.strand == '+' else start
        segment_bnds.add(tes_start)
        segment_bnd_labels[tes_start].add('TES')
    
    segment_bnds = numpy.array(sorted(segment_bnds))
    
    # build the exon segment connectivity graph
    splice_graph = nx.DiGraph()
    splice_graph.add_nodes_from(xrange(0, len(segment_bnds)-1))
    splice_graph.add_edges_from(zip(xrange(len(segment_bnds)-1-1),
                                    xrange(1, len(segment_bnds)-1)))
    for (start, stop) in jns:
        start_i = segment_bnds.searchsorted(start)-1
        stop_i = segment_bnds.searchsorted(stop+1)-1+1
        splice_graph.add_edge(start_i, stop_i)

    # build segment bins
    bins = Bins( gene.chrm, gene.strand )
    for i in xrange(len(segment_bnds)-1):
        config.log_statement( 
            "Estimating exon segment expression (%i/%i - %s:%s:%i-%i" %
            (i, len(segment_bnds), 
             gene.chrm, gene.strand, gene.start, gene.stop), log=True )

        fpkm_lb, fpkm, fpkm_ub = estimate_exon_segment_expression(
            rnaseq_reads, gene, splice_graph, 
            segment_bnds, segment_bnd_labels, i)
        start, stop = segment_bnds[i], segment_bnds[i+1]-1
        left_labels = segment_bnd_labels[start]
        right_labels = segment_bnd_labels[stop+1]
        bin = SegmentBin( start, stop, left_labels, right_labels,
                          type=None,
                          fpkm_lb=fpkm_lb, fpkm=fpkm, fpkm_ub=fpkm_ub )
        bins.append(bin)
    
    return bins, jns

        
def estimate_element_expression(elements, rnaseq_reads):
    gene = next( x for x in elements if isinstance(x, Bins))    
    exon_bndries = sorted(set([bin.start for bin in elements] + [gene.stop,]))
    exon_bndries = numpy.array(exon_bndries)
    import f_matrix 
    (bin_frag_cnts,binned_reads) = f_matrix.build_element_expected_and_observed(
        rnaseq_reads, exon_bndries, gene)
    # estimate the frequency bounds
    print binned_reads
    print bin_frag_cnts 
    ubs, lbs = {}, {}
    num_reads = sum(binned_reads.values())
    for bin, cnt in binned_reads.iteritems():
        ubs[bin] = beta.ppf(0.99, cnt+1, num_reads+1)*(1./bin_frag_cnts[bin])
        lbs[bin] = beta.ppf(0.01, cnt+1, num_reads+1)*(1./bin_frag_cnts[bin])
    max_lb = max(lbs.values())
    print ubs
    print lbs
    bins_to_filter = [ bin for bin, ub in ubs.iteritems() 
                       if ub/max_lb < config.ELEMENT_FILTER_FRAC ]
    print "BINS TO FILTER", bins_to_filter
    print jns
    jns = [jn for jn in jns
           if beta.ppf(0.99, jn[2]+1, num_reads+1)*(1./75)/max_lb
           > config.ELEMENT_FILTER_FRAC ]
    print jns
    for bin in bins_to_filter:
        print [(exon_bndries[i], exon_bndries[i+1]) for i in bin]

def determine_exon_type(left_label, right_label):
    if left_label == 'TSS':
        if right_label == 'TES': 
            return 'SE_GENE'
        else:
            assert right_label == 'D_JN'
            return 'TSS_EXON'

    if right_label == 'TES':
        # we should have alrady caught this case
        assert left_label != 'TES'
        assert left_label == 'R_JN'
        return 'TES_EXON'

    assert left_label == 'R_JN' and right_label == 'D_JN'
    return 'EXON'

def build_exons_from_exon_segments(exon_segments):
    EXON_START_LABELS = ('TSS', 'R_JN')
    EXON_STOP_LABELS = ('TES', 'D_JN')
    max_min_ee = max(exon_segment.fpkm_lb for exon_segment in exon_segments)
    # find all of the exon start bins
    exons = Bins(exon_segments.chrm, exon_segments.strand)
    for i in xrange(len(exon_segments)):
        # if this is not allowed to be the start of an exon
        start_segment = exon_segments[i]
        for start_label in start_segment.left_labels:
            if start_label not in EXON_START_LABELS:
                continue
            
            for j in xrange(i, len(exon_segments)):
                stop_segment = exon_segments[j]
                if stop_segment.fpkm_ub < config.MIN_EXON_FPKM: break
                if stop_segment.fpkm_ub*config.MAX_EXPRESISON_RATIO < max_min_ee: break
                
                for stop_label in stop_segment.right_labels:
                    if stop_label not in EXON_STOP_LABELS:
                        continue
                    fpkm = min(segment.fpkm for segment in exon_segments[i:j+1])
                    exon_bin = Bin(start_segment.start, stop_segment.stop, 
                                   start_label, stop_label,
                                   determine_exon_type(start_label, stop_label),
                                   int(fpkm*10))
                    exons.append(exon_bin)
    
    return exons

def find_exons_and_process_data(gene, contig_lens, ofp,
                                ref_elements, ref_elements_to_include,
                                rnaseq_reads, cage_reads, polya_reads):
    # extract the reference elements that we want to add in
    gene_ref_elements = defaultdict(list)
    for key, vals in ref_elements[(gene.chrm, gene.strand)].iteritems():
        if len( vals ) == 0: continue
        for start, stop in sorted(vals):
            if stop < gene.start: continue
            if start > gene.stop: break
            gene_ref_elements[key].append((start, stop))

    config.log_statement( "Finding Exons in Chrm %s Strand %s Pos %i-%i" %
                   (gene.chrm, gene.strand, gene.start, gene.stop) )
    
    exon_segments, introns = find_exon_segments_and_introns_in_gene(
        gene, 
        rnaseq_reads, cage_reads, polya_reads, 
        gene_ref_elements['promoter'], 
        gene_ref_elements['intron'],
        gene_ref_elements['polya'] )
    
    if gene.strand == '-': 
        exon_segments = exon_segments.reverse_strand(contig_lens[gene.chrm])
    elements = build_exons_from_exon_segments(exon_segments)
    if gene.strand == '-': 
        elements = elements.reverse_strand(contig_lens[gene.chrm])
        exon_segments = exon_segments.reverse_strand(contig_lens[gene.chrm])

    # add in the intron bins        
    for (start, stop), cnt in introns.iteritems():
        intron_bin = Bin(start, stop, 'R_JN', 'D_JN', 'INTRON', cnt)
        elements.append(intron_bin)
    
    # merge in the reference elements
    for tss_exon in gene_ref_elements['tss_exon']:
        elements.append( Bin(tss_exon[0], tss_exon[1], 
                             "REF_TSS_EXON_START", "REF_TSS_EXON_STOP",
                             "TSS_EXON") )
    for tes_exon in gene_ref_elements['tes_exon']:
        elements.append( Bin(tes_exon[0], tes_exon[1], 
                             "REF_TES_EXON_START", "REF_TES_EXON_STOP",
                             "TES_EXON") )
    
    # add the gene bin
    elements.append(gene)
    write_unified_bed( elements, ofp)
    
    #if config.WRITE_DEBUG_DATA:        
    #    exon_segments.writeBed( ofp )
    
    config.log_statement( "FINISHED Finding Exons in Chrm %s Strand %s Pos %i-%i" %
                   (gene.chrm, gene.strand, gene.start, gene.stop) )
    return None

def find_exons_worker( (genes_queue, genes_queue_lock, n_threads_running), 
                       ofp, contig_lens, ref_elements, ref_elements_to_include,
                       rnaseq_reads, cage_reads, polya_reads ):
        
    rnaseq_reads = rnaseq_reads.reload()
    cage_reads = cage_reads.reload() if cage_reads != None else None
    polya_reads = polya_reads.reload() if polya_reads != None else None
    
    while True:
        # try to get a gene
        with genes_queue_lock:
            try: gene = genes_queue.pop()
            except IndexError: gene = None
        
        # if there is no gene it process, but threads are still running, then 
        # wait for the queue to fill or the process to finish
        if gene == None and n_threads_running.value > 0:
            config.log_statement( 
                "Waiting for gene to process (%i)" % n_threads_running.value)
            time.sleep(0.1)
            continue
        # otherwise, take a lock to make sure that the queue is empty and no 
        # threads are running. If so, then return
        elif gene == None:
            with genes_queue_lock:
                if len(genes_queue) == 0 and n_threads_running.value == 0:
                    config.log_statement( "" )
                    return
                else: continue

        # otherwise, we have a gene to process, so process it
        assert gene != None
        with genes_queue_lock: n_threads_running.value += 1

        # find the exons and genes
        try:
            rv = find_exons_and_process_data(gene, contig_lens, ofp,
                                             ref_elements, ref_elements_to_include,
                                             rnaseq_reads, cage_reads, polya_reads)
        except Exception, inst:
            config.log_statement( "Uncaught exception in find_exons_and_process_data", log=True )
            config.log_statement( traceback.format_exc(), log=True, display=False )
            rv = None
        
        # if the return value is new genes, then add these to the queue
        if rv != None:
            with genes_queue_lock:
                for gene in rv:
                    genes_queue.append( gene )
                n_threads_running.value -= 1
        # otherwise, we found the exons and wrote out the element data,
        # so just decrease the number of running threads
        else:
            with genes_queue_lock:
                n_threads_running.value -= 1
    
    assert False
    return

def extract_reference_elements(genes, ref_elements_to_include):
    ref_elements = defaultdict( lambda: defaultdict(set) )
    if not any(ref_elements_to_include):
        return ref_elements
    
    for gene in genes:
        elements = gene.extract_elements()
        def add_elements(key):
            for start, stop in elements[key]:
                ref_elements[(gene.chrm, gene.strand)][key].add((start, stop))

        if ref_elements_to_include.junctions:
            add_elements('intron')
        if ref_elements_to_include.promoters:
            add_elements('promoter')
        if ref_elements_to_include.polya_sites:
            add_elements('polya')
        if ref_elements_to_include.TSS:
            add_elements('tss_exon')
        if ref_elements_to_include.TES:
            add_elements('tes_exon')
    
    for contig_strand, elements in ref_elements.iteritems():
        for element_type, val in elements.iteritems():
            ref_elements[contig_strand][element_type] = sorted( val )
    
    return ref_elements

def find_transcribed_regions_and_jns_in_segment(
        (contig, r_start, r_stop), 
        rnaseq_reads, promoter_reads, polya_reads,
        ref_elements, ref_elements_to_include):
    #reg = numpy.array([1,7,6,0,0,0,4,0])
    #print reg, find_empty_regions(reg, min_length=4)
    #print reg, find_transcribed_regions(reg, min_empty_region_length=4)
    reg_len = r_stop-r_start+1
    cov = { '+': numpy.zeros(reg_len, dtype=float), 
            '-': numpy.zeros(reg_len, dtype=float) }
    jn_reads = {'+': defaultdict(int), '-': defaultdict(int)}
    num_unique_reads = [0.0, 0.0, 0.0]
    fragment_lengths =  defaultdict(int)
    read_mates = {}
    for reads_i,reads in enumerate((promoter_reads, rnaseq_reads, polya_reads)):
        if reads == None: continue
        for read, strand in reads.iter_reads_and_strand(
                contig, r_start, r_stop):
            try: val = read.opt('XP')
            except KeyError: 
                try: val = 1./read.opt('NH')
                except KeyError:
                    val = 1.
                        
            if read.is_paired: val /= 2
            num_unique_reads[reads_i] += val
            for start, stop in iter_coverage_intervals_for_read(read):
                # if start - r_start > reg_len, then it doesn't do 
                # anything, so the next line is not necessary
                # if start - r_start > reg_len: continue
                cov[strand][max(0, start-r_start):max(0, stop-r_start+1)] += 1
            for jn in files.junctions.iter_jns_in_read(read):
                # skip jns whose start does not overlap this region
                if jn[0] < r_start or jn[0] > r_stop: continue
                jn_reads[strand][jn] += 1
            
            # if this is before the mate, then store it to match later
            if read.is_proper_pair:
                if read.pos < read.pnext:
                    read_mates[read.qname] = read
                else:
                    assert read.pos >= read.pnext
                    if read.qname in read_mates:
                        mate = read_mates[read.qname]
                        if ( mate.alen == mate.inferred_length 
                             and read.alen == read.inferred_length ):
                            fsize = ( 
                                max(read.aend, read.pos, mate.pos, mate.aend)
                                - min(read.aend, read.pos, mate.pos, mate.aend))
                                
                            fragment_lengths[fsize] += val
                        del read_mates[read.qname]
            
    # add pseudo coverage for annotated jns. This is so that the clustering
    # algorithm knows which gene segments to join if a jn falls outside of 
    # a region with observed transcription
    if ref_elements != None and len(ref_elements_to_include) > 0:
        ref_jns = []
        for strand in "+-":
            for element_type, (start, stop) in ref_elements.iter_elements(
                    contig, strand, 
                    r_start-config.MIN_INTRON_SIZE-1, 
                    r_stop+config.MIN_INTRON_SIZE+1):
                if element_type == 'intron':
                    ref_jns.append((strand, start-r_start, stop-r_start))
                    jn_reads[strand][(start,stop)] += 0
                elif element_type in ref_elements_to_include:
                    cov[strand][
                        max(0,start-r_start):max(0, stop-r_start+1)] += 1
        # add in the junction coverage
        for strand, start, stop in ref_jns:
            cov[strand][max(0, start-1-config.MIN_INTRON_SIZE):
                        max(0, start-1+1)] += 1
            cov[strand][stop:stop+config.MIN_INTRON_SIZE+1] += 1
    
    transcribed_regions = {'+': [], '-': []}
    for strand, counts in cov.iteritems():
        transcribed_regions[strand].extend(
            sorted(find_transcribed_regions(counts)))
    
    jn_reads['+'] = sorted(jn_reads['+'].iteritems())
    jn_reads['-'] = sorted(jn_reads['-'].iteritems())
    
    return ( 
        transcribed_regions, jn_reads, 
        ReadCounts(*num_unique_reads), fragment_lengths )

def prefilter_jns(plus_jns, minus_jns):
    all_filtered_jns = []
    plus_jns_dict = defaultdict(int)
    for jn, cnt in plus_jns: plus_jns_dict[jn] += cnt
    plus_jns = plus_jns_dict
    
    minus_jns_dict = defaultdict(int)
    for jn, cnt in minus_jns: minus_jns_dict[jn] += cnt
    minus_jns = minus_jns_dict
    
    for jns in (plus_jns, minus_jns):
        filtered_junctions = {}
        anti_strand_jns = minus_jns_dict if jns == plus_jns else plus_jns_dict
        anti_strand_jns=dict(anti_strand_jns)
        
        jn_starts = defaultdict( int )
        jn_stops = defaultdict( int )
        for (start, stop), cnt in jns.iteritems():
            jn_starts[start] = max( jn_starts[start], cnt )
            jn_stops[stop] = max( jn_stops[stop], cnt )

        for (start, stop), cnt in jns.iteritems():
            val = beta.ppf(0.01, cnt+1, jn_starts[start]+1)
            if val < config.NOISE_JN_FILTER_FRAC: continue
            val = beta.ppf(0.01, cnt+1, jn_stops[stop]+1)
            if val < config.NOISE_JN_FILTER_FRAC: continue
            #val = beta.ppf(0.01, cnt+1, jn_grps[jn_grp_map[(start, stop)]]+1)
            #if val < config.NOISE_JN_FILTER_FRAC: continue
            try: 
                if ( (cnt+1.)/(anti_strand_jns[(start, stop)]+1) <= 1.):
                    continue
            except KeyError: 
                pass
            if stop - start + 1 > config.MAX_INTRON_SIZE: continue
            filtered_junctions[(start, stop)] = cnt
        all_filtered_jns.append(filtered_junctions)
    
    return all_filtered_jns

def split_genome_into_segments(contig_lens, region_to_use, 
                               min_segment_length=5000):
    """Return non-overlapping segments that cover the genome.

    The segments are closed-closed, and strand specific.
    """
    if region_to_use != None:
        r_chrm, (r_start, r_stop) = region_to_use
    total_length = sum(contig_lens.values())
    segment_length = max(min_segment_length, 
                         int(total_length/float(config.NTHREADS*1000)))
    segments = []
    for contig, contig_length in contig_lens.iteritems():
        if region_to_use != None and r_chrm != contig: 
            continue
        for start in xrange(0, contig_length, segment_length):
<<<<<<< HEAD
            if region_to_use != None and r_stop < start: continue
            if region_to_use != None and r_start > start+segment_length: continue
=======
            if region_to_use != None and r_stop < start: 
                continue
            if region_to_use != None and r_start > start+segment_length: 
                continue
>>>>>>> e985113c
            segments.append(
                (contig, start, 
                 min(contig_length, start+segment_length-1)))
    return segments

def find_segments_and_jns_worker(
        segments, 
        transcribed_regions, jns, frag_lens, lock,
        rnaseq_reads, promoter_reads, polya_reads,
        ref_elements, ref_elements_to_include,
        num_unique_reads):
    length_of_segments = segments.qsize()
    while True:
        segment = segments.get()
        if segment == 'FINISHED': 
            config.log_statement("")
            return
        config.log_statement("Finding genes and jns in %s" % str(segment) )
        ( r_transcribed_regions, r_jns, r_n_unique_reads, r_frag_lens,
            ) = find_transcribed_regions_and_jns_in_segment(
                segment, rnaseq_reads, promoter_reads, polya_reads, 
                ref_elements, ref_elements_to_include) 
        with lock:
            for length, count in r_frag_lens.iteritems():
                if length not in frag_lens:
                    frag_lens[length] = 0
                frag_lens[length] += count
            
            transcribed_regions[(segment[0], '+')].extend([
                (start+segment[1], stop+segment[1])
                for start, stop in r_transcribed_regions['+']])
            transcribed_regions[(segment[0], '-')].extend([
                (start+segment[1], stop+segment[1])
                for start, stop in r_transcribed_regions['-']])

            jns[(segment[0], '+')].extend(r_jns['+'])
            jns[(segment[0], '-')].extend(r_jns['-'])
            
            for i, val in enumerate(r_n_unique_reads):
                num_unique_reads[i].value += val
    
    return

def load_gene_bndry_bins( genes, contig, strand, contig_len ):  
    config.log_statement( 
        "Loading gene boundaries from annotated genes in %s:%s" % (  
            contig, strand) )  
  
    ## find the gene regions in this contig. Note that these  
    ## may be overlapping  
    gene_intervals = []  
    for gene in genes:  
        if gene.chrm != contig: continue  
        if gene.strand != strand: continue  
        gene_intervals.append((gene.start, gene.stop))  
    if len(gene_intervals) == 0: return []  
      
    ## merge overlapping genes regions by building a graph with nodes  
    ## of all gene regions, and edges with all overlapping genes   
  
    # first, find the edges by probing into the sorted intervals  
    gene_intervals.sort()  
    gene_starts = numpy.array([interval[0] for interval in gene_intervals])  
    overlapping_genes = []  
    for gene_index, (start, stop) in enumerate(gene_intervals):  
        start_i = numpy.searchsorted(gene_starts, start)  
        # start looping over potentially overlapping intervals  
        for i, gene_interval in enumerate(gene_intervals[start_i:]):  
            # if we have surpassed all potentially overlapping intervals,  
            # then we don't need to go any further  
            if gene_interval[0] > stop: break  
            # if the intervals overlap ( I dont think I need this test, but  
            # it's cheap and this could be an insidious bug )  
            if not (stop < gene_interval[0] or start > gene_interval[1] ):  
                overlapping_genes.append( (int(gene_index), int(i+start_i)) )  
      
    # buld the graph, find the connected components, and build   
    # the set of merged intervals  
    genes_graph = nx.Graph()  
    genes_graph.add_nodes_from(xrange(len(gene_starts)))  
    genes_graph.add_edges_from(overlapping_genes)  
    merged_gene_intervals = []  
    for genes in nx.connected_components(genes_graph):  
        start = min( gene_intervals[i][0] for i in genes )  
        stop = max( gene_intervals[i][1] for i in genes )  
        merged_gene_intervals.append( [start, stop] )  
      
    # expand the gene boundaries to their maximum amount such that the genes   
    # aren't overlapping. This is to allow for gene ends that lie outside of   
    # the previously annotated boundaries  
    merged_gene_intervals.sort()  
    for i in xrange(0,len(merged_gene_intervals)-1):  
        mid = (merged_gene_intervals[i][1]+merged_gene_intervals[i+1][0])/2  
        merged_gene_intervals[i][1] = int(mid)-1  
        merged_gene_intervals[i+1][0] = int(mid)+1      
    merged_gene_intervals[0][0] = max(   
        1, merged_gene_intervals[0][0]-config.MAX_GENE_EXPANSION)  
    merged_gene_intervals[-1][1] = min(   
        contig_len-1, merged_gene_intervals[-1][1]+config.MAX_GENE_EXPANSION)  
      
    # build gene objects with the intervals  
    gene_bndry_bins = []  
    for start, stop in merged_gene_intervals:  
        gene_bin = Bins( contig, strand, [  
                Bin(start, stop, 'GENE', 'GENE', 'GENE'),] )  
        gene_bndry_bins.append( gene_bin )  
      
    config.log_statement( "" )  
      
    return gene_bndry_bins  


def find_all_gene_segments( contig_lens,
                            rnaseq_reads, promoter_reads, polya_reads,
                            ref_genes, ref_elements_to_include,
                            region_to_use=None ):    
    # if we are supposed to use the annotation genes
    if ref_elements_to_include.genes == True:
        gene_bndry_bins = []
        for contig, contig_len in contig_lens.iteritems():
            for strand in '+-':
                contig_gene_bndry_bins = load_gene_bndry_bins(
                    ref_genes, contig, strand, contig_len)
                gene_bndry_bins.extend( contig_gene_bndry_bins )
        return gene_bndry_bins
    
    config.log_statement("Spawning gene segment finding children")    
    segments_queue = multiprocessing.Queue()
    manager = multiprocessing.Manager()
    num_unique_reads = ReadCounts(multiprocessing.Value('d', 0.0), 
                                  multiprocessing.Value('d', 0.0), 
                                  multiprocessing.Value('d', 0.0))
    transcribed_regions = {}
    jns = {}
    for strand in "+-":
        for contig in contig_lens.keys():
            transcribed_regions[(contig, strand)] = manager.list()
            jns[(contig, strand)] = manager.list()
    frag_lens = manager.dict()
    lock = multiprocessing.Lock()

    ref_element_types_to_include = set()
    if ref_elements_to_include.junctions: 
        ref_element_types_to_include.add('intron')
    if ref_elements_to_include.TSS: 
        ref_element_types_to_include.add('tss_exon')
    if ref_elements_to_include.TES: 
        ref_element_types_to_include.add('tes_exon')
    if ref_elements_to_include.promoters: 
        ref_element_types_to_include.add('promoter')
    if ref_elements_to_include.polya_sites: 
        ref_element_types_to_include.add('polya')
    
    pids = []
    for i in xrange(config.NTHREADS):
        pid = os.fork()
        if pid == 0:
            find_segments_and_jns_worker(
                segments_queue, 
                transcribed_regions, jns, frag_lens, lock,
                rnaseq_reads, promoter_reads, polya_reads,
                ref_genes, ref_element_types_to_include,
                num_unique_reads)
            os._exit(0)
        pids.append(pid)

    config.log_statement("Populating gene segment queue")        
    segments = split_genome_into_segments(contig_lens, region_to_use)
    for segment in segments: 
        segments_queue.put(segment)
    for i in xrange(config.NTHREADS): segments_queue.put('FINISHED')
    
    while segments_queue.qsize() > 2*config.NTHREADS:
        config.log_statement(
            "Waiting on gene segment finding children (%i/%i segments remain)" 
            %(segments_queue.qsize(), len(segments)))        
        time.sleep(0.5)
    
    for i, pid in enumerate(pids):
        config.log_statement(
            "Waiting on gene segment finding children (%i/%i children remain)" 
            %(len(pids)-i, len(pids)))
        os.waitpid(pid, 0) 
    
    global read_counts
    read_counts = ReadCounts(*(x.value for x in num_unique_reads))
    config.log_statement(str(read_counts), log=True)

    config.log_statement("Merging gene segments")
    merged_transcribed_regions = {}
    for key, intervals in transcribed_regions.iteritems():
        merged_transcribed_regions[
            key] = merge_adjacent_intervals(
                intervals, config.MAX_EMPTY_REGION_SIZE)
    transcribed_regions = merged_transcribed_regions
    
    config.log_statement("Filtering junctions")    
    filtered_jns = {}
    for contig in contig_lens.keys():
        plus_jns, minus_jns = prefilter_jns(
            jns[(contig, '+')], jns[(contig, '-')])
        filtered_jns[(contig, '+')] = plus_jns
        filtered_jns[(contig, '-')] = minus_jns
    
    # build the fragment length distribution
    frag_lens = dict(frag_lens)
    min_fl = int(min(frag_lens.keys()))
    max_fl = int(max(frag_lens.keys()))
    fl_density = numpy.zeros(max_fl - min_fl + 1)
    for fl, cnt in frag_lens.iteritems():
        fl_density[fl-min_fl] += cnt
    fl_density = fl_density/fl_density.sum()
    global fl_dists
    fl_dists = {'mean': FlDist(min_fl, max_fl, fl_density)}

    # we are down with the manager
    manager.shutdown()
    
    if ref_elements_to_include.junctions:
        for gene in ref_genes:
            for jn in gene.extract_elements()['intron']:
                if jn not in filtered_jns[(gene.chrm, gene.strand)]:
                    filtered_jns[(gene.chrm, gene.strand)][jn] = 0
    
    config.log_statement("Clustering gene segments")    
    # build bins for all of the genes and junctions, converting them to 1-based
    # in the process
    new_genes = []
    new_introns = []
    for contig, contig_len in contig_lens.iteritems():
        for strand in '+-':
            new_genes.append(Bins( contig, strand ))
            new_introns.append(Bins( contig, strand ))
            key = (contig, strand)
            jns = [ (start, stop, cnt) 
                    for (start, stop), cnt 
                    in sorted(filtered_jns[key].iteritems()) ]
            for start, stop, cnt in jns:
                new_introns[-1].append(Bin(start, stop, "D_JN","R_JN","INTRON"))
            intervals = cluster_intron_connected_segments(
                transcribed_regions[key], 
                [(start, stop) for start, stop, cnt in jns ] )
            # add the intergenic space, since there could be interior genes
            for segments in intervals: 
                new_gene = Bins( contig, strand )
                for start, stop in segments:
                    new_gene.append( Bin(start, stop, "ESTART","ESTOP","GENE") )
                if new_gene.stop-new_gene.start+1 < config.MIN_GENE_LENGTH: 
                    continue
                new_genes[-1].append(new_gene)
    
    if config.WRITE_DEBUG_DATA:
        with open("discovered_gene_bounds.bed", "w") as fp:
            fp.write(
                'track name="discovered_gene_bounds" visibility=2 itemRgb="On" useScore=1\n')
            for contig_genes in new_genes:
                write_unified_bed(contig_genes, fp)
            for jn in new_introns:
                write_unified_bed(jn, fp)

    return list(chain(*new_genes))

def find_exons( contig_lens, gene_bndry_bins, ofp,
                rnaseq_reads, cage_reads, polya_reads,
                ref_genes, ref_elements_to_include,
                junctions=None, nthreads=None):
    assert not any(ref_elements_to_include) or ref_genes != None
    if nthreads == None: nthreads = config.NTHREADS
    assert junctions == None
    
    ref_elements = extract_reference_elements( 
        ref_genes, ref_elements_to_include )
    genes_queue_lock = multiprocessing.Lock()
    threads_are_running = multiprocessing.Value('i', 0)
    if config.NTHREADS > 1:
        manager = multiprocessing.Manager()
        genes_queue = manager.list()
    else:
        genes_queue = []
     
    genes_queue.extend( gene_bndry_bins )
    args = [ (genes_queue, genes_queue_lock, threads_are_running), 
             ofp, contig_lens, ref_elements, ref_elements_to_include,
             rnaseq_reads, cage_reads, polya_reads  ]
    
    n_genes = len(genes_queue)
    if nthreads == 1:
        find_exons_worker(*args)
    else:
        config.log_statement("Waiting on exon finding children (%i/%i remain)"%(
                len(genes_queue), n_genes))
        ps = []
        for i in xrange( nthreads ):
            p = multiprocessing.Process(target=find_exons_worker, args=args)
            p.start()
            ps.append( p )
        
        while True:
            config.log_statement(
                "Waiting on exon finding children (%i/%i remain)"%(
                    len(genes_queue), n_genes))
            if all( not p.is_alive() for p in ps ):
                break
            time.sleep( 1.0 )

    config.log_statement( "" )    
    return

def find_elements( promoter_reads, rnaseq_reads, polya_reads,
                   ofname, ref_genes, ref_elements_to_include, 
                   region_to_use=None):
    # wrap everything in a try block so that we can with elegantly handle
    # uncaught exceptions
    try:
        ofp = ThreadSafeFile( ofname + "unfinished", "w" )
        ofp.write(
            'track name="%s" visibility=2 itemRgb="On" useScore=1\n' % ofname)
        
        contigs, contig_lens = get_contigs_and_lens( 
            [ reads for reads in [rnaseq_reads, promoter_reads, polya_reads]
              if reads != None ] )
        contig_lens = dict(zip(contigs, contig_lens))
        regions = []
        for contig, contig_len in contig_lens.iteritems():
            if region_to_use != None and contig != region_to_use: continue
            for strand in '+-':
                regions.append( (contig, strand, 0, contig_len) )        
        
        # load the reference elements
        config.log_statement("Finding gene segments")
        gene_segments = find_all_gene_segments( 
            contig_lens, 
            rnaseq_reads, promoter_reads, polya_reads,
            ref_genes, ref_elements_to_include, 
            region_to_use=region_to_use )
        # sort genes from longest to shortest. This should help improve the 
        # multicore performance
        gene_segments.sort( key=lambda x: x.stop-x.start, reverse=True )
        find_exons( contig_lens, gene_segments, ofp,
                    rnaseq_reads, promoter_reads, polya_reads,
                    ref_genes, ref_elements_to_include, 
                    junctions=None, nthreads=config.NTHREADS )            
    except Exception, inst:
        config.log_statement( "FATAL ERROR", log=True )
        config.log_statement( traceback.format_exc(), log=True, display=False )
        ofp.close()
        raise
    else:
        ofp.close()
    
    shutil.move(ofname + "unfinished", ofname)
    return ofname<|MERGE_RESOLUTION|>--- conflicted
+++ resolved
@@ -2260,15 +2260,10 @@
         if region_to_use != None and r_chrm != contig: 
             continue
         for start in xrange(0, contig_length, segment_length):
-<<<<<<< HEAD
-            if region_to_use != None and r_stop < start: continue
-            if region_to_use != None and r_start > start+segment_length: continue
-=======
             if region_to_use != None and r_stop < start: 
                 continue
             if region_to_use != None and r_start > start+segment_length: 
                 continue
->>>>>>> e985113c
             segments.append(
                 (contig, start, 
                  min(contig_length, start+segment_length-1)))
